--- conflicted
+++ resolved
@@ -80,12 +80,9 @@
     needs: tag-and-release
     if: needs.tag-and-release.outputs.version_changed == 'true'
     runs-on: ubuntu-latest
-<<<<<<< HEAD
     env:
       DOCKER_USERNAME: ${{ secrets.DOCKER_USERNAME }}
       DOCKER_PASSWORD: ${{ secrets.DOCKER_PASSWORD }}
-=======
->>>>>>> 80acfcfb
     steps:
       - name: Checkout code
         uses: actions/checkout@v4
@@ -93,7 +90,6 @@
       - name: Set up Docker Buildx
         uses: docker/setup-buildx-action@v3
 
-<<<<<<< HEAD
       - name: Check Docker secrets
         id: check_secrets
         run: |
@@ -113,7 +109,6 @@
 
       - name: Build and Push Docker Image
         if: steps.check_secrets.outputs.has_docker_secrets == 'true'
-=======
       - name: Login to Docker Registry
         if: ${{ secrets.DOCKER_USERNAME != '' && secrets.DOCKER_PASSWORD != '' }}
         uses: docker/login-action@v3
@@ -124,7 +119,6 @@
 
       - name: Build and Push Docker Image
         if: ${{ secrets.DOCKER_USERNAME != '' && secrets.DOCKER_PASSWORD != '' }}
->>>>>>> 80acfcfb
         uses: docker/build-push-action@v5
         with:
           context: .
