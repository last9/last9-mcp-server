package traces

import (
	"context"
	"encoding/json"
	"fmt"
	"io"
<<<<<<< HEAD
=======
	"last9-mcp/internal/models"
	"last9-mcp/internal/utils"
>>>>>>> 80acfcfb
	"net/http"
	"net/url"
	"strconv"
	"strings"

	"github.com/modelcontextprotocol/go-sdk/mcp"
)

// GetExceptionsArgs defines the input structure for getting exceptions
type GetExceptionsArgs struct {
	Limit           float64 `json:"limit,omitempty" jsonschema:"Maximum number of exceptions to return (default: 20, range: 1-1000)"`
	LookbackMinutes float64 `json:"lookback_minutes,omitempty" jsonschema:"Number of minutes to look back from current time (default: 60, range: 1-10080)"`
	StartTimeISO    string  `json:"start_time_iso,omitempty" jsonschema:"Start time in ISO8601 format (e.g. 2024-06-01T12:00:00Z)"`
	EndTimeISO      string  `json:"end_time_iso,omitempty" jsonschema:"End time in ISO8601 format (e.g. 2024-06-01T13:00:00Z)"`
	SpanName        string  `json:"span_name,omitempty" jsonschema:"Filter exceptions by span name (e.g. user_service)"`
}

// NewGetExceptionsHandler creates a handler for getting exceptions
func NewGetExceptionsHandler(client *http.Client, cfg models.Config) func(context.Context, *mcp.CallToolRequest, GetExceptionsArgs) (*mcp.CallToolResult, any, error) {
	return func(ctx context.Context, req *mcp.CallToolRequest, args GetExceptionsArgs) (*mcp.CallToolResult, any, error) {
		limit := 20
		if args.Limit != 0 {
			limit = int(args.Limit)
		}

		lookbackMinutes := 60
		if args.LookbackMinutes != 0 {
			lookbackMinutes = int(args.LookbackMinutes)
		}

		// Prepare arguments map for GetTimeRange function
		arguments := make(map[string]interface{})
		if args.StartTimeISO != "" {
			arguments["start_time_iso"] = args.StartTimeISO
		}
		if args.EndTimeISO != "" {
			arguments["end_time_iso"] = args.EndTimeISO
		}

		// Get time range using the common utility
		startTime, endTime, err := utils.GetTimeRange(arguments, lookbackMinutes)
		if err != nil {
			return nil, nil, err
		}

		// Build request URL with query parameters
		u, err := url.Parse(cfg.BaseURL + "/telemetry/api/v1/exceptions")
		if err != nil {
			return nil, nil, fmt.Errorf("failed to parse URL: %w", err)
		}

		q := u.Query()
		q.Set("start", strconv.FormatInt(startTime.Unix(), 10))
		q.Set("end", strconv.FormatInt(endTime.Unix(), 10))
		q.Set("limit", strconv.Itoa(limit))

		if args.SpanName != "" {
			q.Set("span_name", args.SpanName)
		}

		u.RawQuery = q.Encode()

		// Create request
		httpReq, err := http.NewRequestWithContext(ctx, "GET", u.String(), nil)
		if err != nil {
			return nil, nil, fmt.Errorf("failed to create request: %w", err)
		}

		// Check if the auth token already has the "Basic" prefix
		if !strings.HasPrefix(cfg.AuthToken, "Basic ") {
			cfg.AuthToken = "Basic " + cfg.AuthToken
		}

		httpReq.Header.Set("Authorization", cfg.AuthToken)

		// Execute request
		resp, err := client.Do(httpReq)
		if err != nil {
			return nil, nil, fmt.Errorf("request failed: %w", err)
		}
		defer resp.Body.Close()

		if resp.StatusCode != http.StatusOK {
			body, _ := io.ReadAll(resp.Body)
<<<<<<< HEAD
			return mcp.CallToolResult{}, fmt.Errorf("exceptions API request failed with status %d: %s", resp.StatusCode, string(body))
=======
			return nil, nil, fmt.Errorf("exceptions API request failed with status %d: %s", resp.StatusCode, string(body))
>>>>>>> 80acfcfb
		}

		var result interface{}
		if err := json.NewDecoder(resp.Body).Decode(&result); err != nil {
			return nil, nil, fmt.Errorf("failed to decode response: %w", err)
		}

		jsonData, err := json.Marshal(result)
		if err != nil {
			return nil, nil, fmt.Errorf("failed to marshal response: %w", err)
		}

		return &mcp.CallToolResult{
			Content: []mcp.Content{
				&mcp.TextContent{
					Text: string(jsonData),
				},
			},
		}, nil, nil
	}
}<|MERGE_RESOLUTION|>--- conflicted
+++ resolved
@@ -5,15 +5,13 @@
 	"encoding/json"
 	"fmt"
 	"io"
-<<<<<<< HEAD
-=======
-	"last9-mcp/internal/models"
-	"last9-mcp/internal/utils"
->>>>>>> 80acfcfb
 	"net/http"
 	"net/url"
 	"strconv"
 	"strings"
+
+	"last9-mcp/internal/models"
+	"last9-mcp/internal/utils"
 
 	"github.com/modelcontextprotocol/go-sdk/mcp"
 )
@@ -94,11 +92,7 @@
 
 		if resp.StatusCode != http.StatusOK {
 			body, _ := io.ReadAll(resp.Body)
-<<<<<<< HEAD
-			return mcp.CallToolResult{}, fmt.Errorf("exceptions API request failed with status %d: %s", resp.StatusCode, string(body))
-=======
 			return nil, nil, fmt.Errorf("exceptions API request failed with status %d: %s", resp.StatusCode, string(body))
->>>>>>> 80acfcfb
 		}
 
 		var result interface{}
