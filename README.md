# Last9 MCP Server

![last9 mcp demo](mcp-demo.gif)

A [Model Context Protocol](https://modelcontextprotocol.io/) server implementation for [Last9](https://last9.io/mcp/) that enables AI agents to seamlessly bring real-time production context — logs, metrics, and traces — into your local environment to auto-fix code faster.

- [View demo](https://www.youtube.com/watch?v=AQH5xq6qzjI)
- Read our [announcement blog post](https://last9.io/blog/launching-last9-mcp-server/)

## Status

Works with Claude desktop app, or Cursor, Windsurf, and VSCode (Github Copilot) IDEs. Implements two MCP [tools](https://modelcontextprotocol.io/docs/concepts/tools):

<<<<<<< HEAD
- get_exceptions: Get list of execeptions
- get_servicegraph: Get Service graph for an endpoint from the exception
- get_logs: Get logs filtered by service name and/or severity level
=======
- `get_exceptions`: Get list of execeptions
- `get_servicegraph`: Get Service graph for an endpoint from the exception
>>>>>>> 97dc4686


## Installation

You can install the Last9 Observability MCP server using either:

### Homebrew
```
# Add the Last9 tap
brew tap last9/tap

# Install the Last9 MCP CLI
brew install last9-mcp
```

### NPM
```bash
# Install globally
npm install -g @last9/mcp-server

# Or run directly with npx
npx @last9/mcp-server
```

## Configuration

### Environment Variables

The service requires the following environment variables:

- `LAST9_AUTH_TOKEN`: Authentication token for Last9 MCP server (required)
- `LAST9_BASE_URL`: Last9 API URL (required)

Signup at [Last9](https://app.last9.io/) and get your env variable keys [here](https://app.last9.io/integrations?integration=OpenTelemetry). 

## Usage with Claude Desktop

Configure the Claude app to use the MCP server:

1. Open the Claude Desktop app
2. Go to Settings, then Developer, click Edit Config
3. Open the `claude_desktop_config.json` file
4. Copy and paste the server config to your existing file, then save
5. Restart Claude

```bash
code ~/Library/Application\ Support/Claude/claude_desktop_config.json
```

```json
{
  "mcpServers": {
    "last9": {
      "command": "/opt/homebrew/bin/last9-mcp",
      "env": {
        "LAST9_AUTH_TOKEN": "your_auth_token",
        "LAST9_BASE_URL": "https://otlp.last9.io"
      }
    }
  }
}
```

## Usage with Cursor

Configure Cursor to use the MCP server:

1. Navigate to Settings, then Cursor Settings
2. Select MCP on the left
3. Click Add new global MCP server at the top right
4. Copy and paste the server config to your existing file, then save
5. Restart Cursor

```json
{
  "mcpServers": {
    "last9": {
      "command": "/opt/homebrew/bin/last9-mcp",
      "env": {
        "LAST9_AUTH_TOKEN": "your_auth_token",
        "LAST9_BASE_URL": "https://otlp.last9.io"
      }
    }
  }
}
```

## Usage with Windsurf

Configure Cursor to use the MCP server:

1. Open Windsurf
2. Go to Settings, then Developer
3. Click Edit Config
4. Open the `windsurf_config.json` file
5. Copy and paste the server config to your existing file, then save
6. Restart Windsurf

```json
{
  "mcpServers": {
    "last9": {
      "command": "/opt/homebrew/bin/last9-mcp",
      "env": {
        "LAST9_AUTH_TOKEN": "your_auth_token",
        "LAST9_BASE_URL": "https://otlp.last9.io"
      }
    }
  }
}
```<|MERGE_RESOLUTION|>--- conflicted
+++ resolved
@@ -11,14 +11,9 @@
 
 Works with Claude desktop app, or Cursor, Windsurf, and VSCode (Github Copilot) IDEs. Implements two MCP [tools](https://modelcontextprotocol.io/docs/concepts/tools):
 
-<<<<<<< HEAD
-- get_exceptions: Get list of execeptions
-- get_servicegraph: Get Service graph for an endpoint from the exception
-- get_logs: Get logs filtered by service name and/or severity level
-=======
 - `get_exceptions`: Get list of execeptions
 - `get_servicegraph`: Get Service graph for an endpoint from the exception
->>>>>>> 97dc4686
+- `get_logs`: Get logs filtered by service name and/or severity level
 
 
 ## Installation
