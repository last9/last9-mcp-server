package logs

import (
	"context"
	"encoding/json"
	"fmt"
	"io"
	"net/http"
	"time"

	"last9-mcp/internal/models"
	"last9-mcp/internal/utils"

<<<<<<< HEAD
	"github.com/acrmp/mcp"
=======
	"github.com/modelcontextprotocol/go-sdk/mcp"
>>>>>>> ef01a410
)

// GetLogsArgs represents the input arguments for the get_logs tool
type GetLogsArgs struct {
	LogjsonQuery    []interface{} `json:"logjson_query,omitempty"`
	StartTimeISO    string        `json:"start_time_iso,omitempty"`
	EndTimeISO      string        `json:"end_time_iso,omitempty"`
	LookbackMinutes int           `json:"lookback_minutes,omitempty"`
	Limit           int           `json:"limit,omitempty"`
}

// NewGetLogsHandler creates a handler for getting logs using logjson_query parameter
func NewGetLogsHandler(client *http.Client, cfg models.Config) func(context.Context, *mcp.CallToolRequest, GetLogsArgs) (*mcp.CallToolResult, any, error) {
	return func(ctx context.Context, req *mcp.CallToolRequest, args GetLogsArgs) (*mcp.CallToolResult, any, error) {
		// Check if logjson_query is provided
		if len(args.LogjsonQuery) == 0 {
			return nil, nil, fmt.Errorf("logjson_query parameter is required. Use the logjson_query_builder prompt to generate JSON pipeline queries from natural language")
		}

		// Handle logjson_query directly
		result, err := handleLogJSONQuery(client, cfg, args.LogjsonQuery, args)
		if err != nil {
			return nil, nil, err
		}
		return result, nil, nil
	}
}

func handleLogJSONQuery(client *http.Client, cfg models.Config, logjsonQuery interface{}, args GetLogsArgs) (*mcp.CallToolResult, error) {
	// Determine time range from parameters
	startTime, endTime, err := parseTimeRangeFromArgs(args)
	if err != nil {
		return nil, fmt.Errorf("failed to parse time range: %v", err)
	}

	// Use util to execute the query
	resp, err := utils.MakeLogsJSONQueryAPI(client, cfg, logjsonQuery, startTime, endTime)
	if err != nil {
		return nil, fmt.Errorf("failed to call log JSON query API: %v", err)
	}
	defer resp.Body.Close()

	if resp.StatusCode != http.StatusOK {
		body, _ := io.ReadAll(resp.Body)
		return nil, fmt.Errorf("logs API request failed with status %d: %s", resp.StatusCode, string(body))
	}

	// Parse response
	var result map[string]interface{}
	if err := json.NewDecoder(resp.Body).Decode(&result); err != nil {
		return nil, fmt.Errorf("failed to decode response: %v", err)
	}

	// Return the result in MCP format
	return &mcp.CallToolResult{
		Content: []mcp.Content{
			&mcp.TextContent{
				Text: formatJSON(result),
			},
		},
	}, nil
}

// parseTimeRangeFromArgs extracts start and end times from GetLogsArgs
func parseTimeRangeFromArgs(args GetLogsArgs) (int64, int64, error) {
	now := time.Now()

	// Default to last hour if no time parameters provided
	startTime := now.Add(-time.Hour).UnixMilli()
	endTime := now.UnixMilli()

	// Check for lookback_minutes
	if args.LookbackMinutes > 0 {
		startTime = now.Add(-time.Duration(args.LookbackMinutes) * time.Minute).UnixMilli()
	}

	// Check for explicit start_time_iso
	if args.StartTimeISO != "" {
		if parsed, err := time.Parse("2006-01-02 15:04:05", args.StartTimeISO); err == nil {
			startTime = parsed.UnixMilli()
		}
	}

	// Check for explicit end_time_iso
	if args.EndTimeISO != "" {
		if parsed, err := time.Parse("2006-01-02 15:04:05", args.EndTimeISO); err == nil {
			endTime = parsed.UnixMilli()
		}
	}

	return startTime, endTime, nil
}

// formatJSON formats JSON for display
func formatJSON(data interface{}) string {
	bytes, err := json.MarshalIndent(data, "", "  ")
	if err != nil {
		return fmt.Sprintf("%v", data)
	}
	return string(bytes)
}<|MERGE_RESOLUTION|>--- conflicted
+++ resolved
@@ -11,11 +11,7 @@
 	"last9-mcp/internal/models"
 	"last9-mcp/internal/utils"
 
-<<<<<<< HEAD
-	"github.com/acrmp/mcp"
-=======
 	"github.com/modelcontextprotocol/go-sdk/mcp"
->>>>>>> ef01a410
 )
 
 // GetLogsArgs represents the input arguments for the get_logs tool
