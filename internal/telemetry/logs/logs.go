--- conflicted
+++ resolved
@@ -1,19 +1,6 @@
 package logs
 
 import (
-<<<<<<< HEAD
-	"context"
-	"encoding/json"
-	"fmt"
-	"io"
-	"net/http"
-	"net/url"
-	"strconv"
-	"strings"
-
-	"last9-mcp/internal/models"
-	"last9-mcp/internal/utils"
-=======
 	"encoding/json"
 	"fmt"
 	"io"
@@ -21,106 +8,10 @@
 	"last9-mcp/internal/utils"
 	"net/http"
 	"time"
->>>>>>> 1fdf15c3
 
 	"github.com/modelcontextprotocol/go-sdk/mcp"
 )
 
-<<<<<<< HEAD
-// GetLogsArgs represents the input arguments for the get_logs tool
-type GetLogsArgs struct {
-	Service   string `json:"service,omitempty" jsonschema:"Service name to filter logs for (e.g. api)"`
-	Severity  string `json:"severity,omitempty" jsonschema:"Severity level to filter logs (e.g. error warning info debug)"`
-	Limit     int    `json:"limit,omitempty" jsonschema:"Maximum number of log entries to return (default: 20, range: 1-1000)"`
-	StartTimeISO     string `json:"start_time_iso,omitempty" jsonschema:"Start time in ISO 8601 format (e.g. 2023-10-01T10:00:00Z). If not provided lookback_minutes is used"`
-	EndTimeISO       string `json:"end_time_iso,omitempty" jsonschema:"End time in ISO 8601 format (e.g. 2023-10-01T11:00:00Z). If not provided current time is used"`
-	LookbackMinutes  int    `json:"lookback_minutes,omitempty" jsonschema:"Number of minutes to look back from current time if start_time_iso not provided (default: 60, range: 1-10080)"`
-}
-
-// NewGetLogsHandler creates a handler for getting logs
-func NewGetLogsHandler(client *http.Client, cfg models.Config) func(context.Context, *mcp.CallToolRequest, GetLogsArgs) (*mcp.CallToolResult, any, error) {
-	return func(ctx context.Context, req *mcp.CallToolRequest, args GetLogsArgs) (*mcp.CallToolResult, any, error) {
-		// Set default limit if not provided
-		limit := args.Limit
-		if limit == 0 {
-			limit = 20
-		}
-
-		// Convert args to map for GetTimeRange utility
-		params := make(map[string]interface{})
-		if args.StartTimeISO != "" {
-			params["start_time_iso"] = args.StartTimeISO
-		}
-		if args.EndTimeISO != "" {
-			params["end_time_iso"] = args.EndTimeISO
-		}
-		lookbackMinutes := args.LookbackMinutes
-		if lookbackMinutes == 0 {
-			lookbackMinutes = 60
-		}
-
-		// Get time range using the common utility
-		startTime, endTime, err := utils.GetTimeRange(params, lookbackMinutes)
-		if err != nil {
-			return nil, nil, err
-		}
-
-		// Build request URL with query parameters
-		u, err := url.Parse(cfg.BaseURL + "/telemetry/api/v1/logs")
-		if err != nil {
-			return nil, nil, fmt.Errorf("failed to parse URL: %w", err)
-		}
-
-		q := u.Query()
-		q.Set("start", strconv.FormatInt(startTime.Unix(), 10))
-		q.Set("end", strconv.FormatInt(endTime.Unix(), 10))
-		q.Set("limit", strconv.Itoa(limit))
-
-		if args.Service != "" {
-			q.Set("service", args.Service)
-		}
-
-		if args.Severity != "" {
-			q.Set("severity", args.Severity)
-		}
-
-		u.RawQuery = q.Encode()
-
-		// Create request
-		httpReq, err := http.NewRequest("GET", u.String(), nil)
-		if err != nil {
-			return nil, nil, fmt.Errorf("failed to create request: %w", err)
-		}
-
-		// Check if the auth token already has the "Basic" prefix
-		if !strings.HasPrefix(cfg.AuthToken, "Basic ") {
-			cfg.AuthToken = "Basic " + cfg.AuthToken
-		}
-
-		httpReq.Header.Set("Authorization", cfg.AuthToken)
-
-		// Execute request
-		resp, err := client.Do(httpReq)
-		if err != nil {
-			return nil, nil, fmt.Errorf("request failed: %w", err)
-		}
-		defer resp.Body.Close()
-
-		// Read response body for debugging
-		bodyBytes, err := io.ReadAll(resp.Body)
-		if err != nil {
-			return nil, nil, fmt.Errorf("failed to read response body: %w", err)
-		}
-
-		// Log the response for debugging
-		if resp.StatusCode != 200 {
-			return nil, nil, fmt.Errorf("API returned status %d: %s", resp.StatusCode, string(bodyBytes))
-		}
-
-		var result interface{}
-		if err := json.Unmarshal(bodyBytes, &result); err != nil {
-			return nil, nil, fmt.Errorf("failed to decode response (body: %s): %w", string(bodyBytes), err)
-=======
 // NewGetLogsHandler creates a handler for getting logs using logjson_query parameter
 func NewGetLogsHandler(client *http.Client, cfg models.Config) func(mcp.CallToolRequestParams) (mcp.CallToolResult, error) {
 	return func(params mcp.CallToolRequestParams) (mcp.CallToolResult, error) {
@@ -189,41 +80,24 @@
 	if startTimeISO, ok := params["start_time_iso"].(string); ok && startTimeISO != "" {
 		if parsed, err := time.Parse("2006-01-02 15:04:05", startTimeISO); err == nil {
 			startTime = parsed.UnixMilli()
->>>>>>> 1fdf15c3
 		}
 	}
 
-<<<<<<< HEAD
-		jsonData, err := json.Marshal(result)
-		if err != nil {
-			return nil, nil, fmt.Errorf("failed to marshal response: %w", err)
-=======
 	// Check for explicit end_time_iso
 	if endTimeISO, ok := params["end_time_iso"].(string); ok && endTimeISO != "" {
 		if parsed, err := time.Parse("2006-01-02 15:04:05", endTimeISO); err == nil {
 			endTime = parsed.UnixMilli()
->>>>>>> 1fdf15c3
 		}
 	}
 
 	return startTime, endTime, nil
 }
 
-<<<<<<< HEAD
-		return &mcp.CallToolResult{
-			Content: []mcp.Content{
-				&mcp.TextContent{
-					Text: string(jsonData),
-				},
-			},
-		}, nil, nil
-=======
 // formatJSON formats JSON for display
 func formatJSON(data interface{}) string {
 	bytes, err := json.MarshalIndent(data, "", "  ")
 	if err != nil {
 		return fmt.Sprintf("%v", data)
->>>>>>> 1fdf15c3
 	}
 	return string(bytes)
 }