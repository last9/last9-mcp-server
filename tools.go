package main

import (
	"net/http"
	"time"

	"last9-mcp/internal/alerting"
	"last9-mcp/internal/apm"
	"last9-mcp/internal/change_events"
	"last9-mcp/internal/models"
	"last9-mcp/internal/telemetry/logs"
	"last9-mcp/internal/telemetry/traces"

	"github.com/modelcontextprotocol/go-sdk/mcp"
)

// registerAllTools registers all tools with the MCP server using the official SDK pattern
func registerAllTools(server *mcp.Server, cfg models.Config) error {
	client := &http.Client{
		Timeout: 30 * time.Second,
	}

<<<<<<< HEAD
	// Register exceptions tool
	mcp.AddTool(server, &mcp.Tool{
		Name:        "get_exceptions",
		Description: traces.GetExceptionsDescription,
	}, traces.NewGetExceptionsHandler(client, cfg))
=======
	return []mcp.ToolDefinition{
		{
			Metadata: mcp.Tool{
				Name:        "get_exceptions",
				Description: ptr(traces.GetExceptionsDescription),
				InputSchema: mcp.ToolInputSchema{
					Type: "object",
					Properties: mcp.ToolInputSchemaProperties{
						"limit": map[string]any{
							"type":        "integer",
							"description": "Maximum number of exceptions to return",
							"default":     20,
							"minimum":     1,
							"maximum":     100,
						},
						"lookback_minutes": map[string]any{
							"type":        "integer",
							"description": "Number of minutes to look back from now. Use this for relative time ranges instead of explicit timestamps.",
							"default":     60,
							"minimum":     1,
							"maximum":     1440, // 24 hours
							"examples":    []int{60, 30, 15},
						},
						"start_time_iso": map[string]any{
							"type":        "string",
							"description": "Start time in ISO format (YYYY-MM-DD HH:MM:SS). Leave empty to default to now - lookback_minutes. Example: use lookback_minutes instead for relative time.",
							"pattern":     "^\\d{4}-\\d{2}-\\d{2} \\d{2}:\\d{2}:\\d{2}$",
							"examples":    []string{""}, // Empty string to encourage using defaults
						},
						"end_time_iso": map[string]any{
							"type":        "string",
							"description": "End time in ISO format (YYYY-MM-DD HH:MM:SS). Leave empty to default to current time.",
							"pattern":     "^\\d{4}-\\d{2}-\\d{2} \\d{2}:\\d{2}:\\d{2}$",
							"examples":    []string{""}, // Empty string to encourage using defaults
						},
						"span_name": map[string]any{
							"type":        "string",
							"description": "Name of the span to filter by",
						},
					},
				},
			},
			Execute:   traces.NewGetExceptionsHandler(client, cfg),
			RateLimit: rate.NewLimiter(rate.Limit(cfg.RequestRateLimit), cfg.RequestRateBurst),
		},
		{
			Metadata: mcp.Tool{
				Name:        "get_service_summary",
				Description: ptr(apm.GetServiceSummaryDescription),
				InputSchema: mcp.ToolInputSchema{
					Type: "object",
					Properties: mcp.ToolInputSchemaProperties{
						"start_time_iso": map[string]any{
							"type":        "string",
							"description": "Start time in ISO format (YYYY-MM-DD HH:MM:SS). Leave empty to default to end_time_iso - 1 hour. ",
							"pattern":     "^\\d{4}-\\d{2}-\\d{2} \\d{2}:\\d{2}:\\d{2}$",
							"examples":    []string{""}, // Empty string to encourage using defaults
						},
						"end_time_iso": map[string]any{
							"type":        "string",
							"description": "End time in ISO format (YYYY-MM-DD HH:MM:SS). Leave empty to default to current time.",
							"pattern":     "^\\d{4}-\\d{2}-\\d{2} \\d{2}:\\d{2}:\\d{2}$",
							"examples":    []string{""}, // Empty string to encourage using defaults
						},
						"env": map[string]any{
							"type":        "string",
							"description": "Environment to filter by. Empty string if environment is unknown.",
							"examples":    []string{"production", "prod", "", "staging", "development"},
						},
					},
				},
			},
			Execute:   apm.NewServiceSummaryHandler(client, cfg),
			RateLimit: rate.NewLimiter(rate.Limit(cfg.RequestRateLimit), cfg.RequestRateBurst),
		},
		{
			Metadata: mcp.Tool{
				Name:        "get_service_environments",
				Description: ptr(apm.GetServiceEnvironmentsDescription),
				InputSchema: mcp.ToolInputSchema{
					Type: "object",
					Properties: mcp.ToolInputSchemaProperties{
						"start_time_iso": map[string]any{
							"type":        "string",
							"description": "Start time in ISO format (YYYY-MM-DD HH:MM:SS). Leave empty to default to end_time_iso - 1 hour. ",
							"pattern":     "^\\d{4}-\\d{2}-\\d{2} \\d{2}:\\d{2}:\\d{2}$",
							"examples":    []string{""}, // Empty string to encourage using defaults
						},
						"end_time_iso": map[string]any{
							"type":        "string",
							"description": "End time in ISO format (YYYY-MM-DD HH:MM:SS). Leave empty to default to current time.",
							"pattern":     "^\\d{4}-\\d{2}-\\d{2} \\d{2}:\\d{2}:\\d{2}$",
							"examples":    []string{""}, // Empty string to encourage using defaults
						},
					},
				},
			},
			Execute:   apm.NewServiceEnvironmentsHandler(client, cfg),
			RateLimit: rate.NewLimiter(rate.Limit(cfg.RequestRateLimit), cfg.RequestRateBurst),
		},
		// Add entry for GetServicePerformanceDetails tool
		{
			Metadata: mcp.Tool{
				Name:        "get_service_performance_details",
				Description: ptr(apm.GetServicePerformanceDetails),
				InputSchema: mcp.ToolInputSchema{
					Type: "object",
					Properties: mcp.ToolInputSchemaProperties{
						"service_name": map[string]any{
							"type":        "string",
							"description": "Name of the service to get performance details for",
						},
						"start_time_iso": map[string]any{
							"type":        "string",
							"description": "Start time in ISO format (YYYY-MM-DD HH:MM:SS). Leave empty to default to now - 60 minutes.",
							"pattern":     "^\\d{4}-\\d{2}-\\d{2} \\d{2}:\\d{2}:\\d{2}$",
							"examples":    []string{""}, // Empty string to encourage using defaults
						},
						"end_time_iso": map[string]any{
							"type":        "string",
							"description": "End time in ISO format (YYYY-MM-DD HH:MM:SS). Leave empty to default to current time.",
							"pattern":     "^\\d{4}-\\d{2}-\\d{2} \\d{2}:\\d{2}:\\d{2}$",
							"examples":    []string{""}, // Empty string to encourage using defaults
						},
						"env": map[string]any{
							"type":        "string",
							"description": "Environment to filter by. Empty string if environment is unknown.",
							"examples":    []string{"production", "prod", "", "staging", "development"},
						},
					},
				},
			},
			Execute:   apm.NewServicePerformanceDetailsHandler(client, cfg),
			RateLimit: rate.NewLimiter(rate.Limit(cfg.RequestRateLimit), cfg.RequestRateBurst),
		},
		// Add entry for GetServiceOperationsSummary tool
		{
			Metadata: mcp.Tool{
				Name:        "get_service_operations_summary",
				Description: ptr(apm.GetServiceOperationsSummaryDescription),
				InputSchema: mcp.ToolInputSchema{
					Type: "object",
					Properties: mcp.ToolInputSchemaProperties{
						"service_name": map[string]any{
							"type":        "string",
							"description": "Name of the service to get operations summary for",
						},
						"start_time_iso": map[string]any{
							"type":        "string",
							"description": "Start time in ISO format (YYYY-MM-DD HH:MM:SS). Leave empty to default to now - 60 minutes.",
							"pattern":     "^\\d{4}-\\d{2}-\\d{2} \\d{2}:\\d{2}:\\d{2}$",
							"examples":    []string{""}, // Empty string to encourage using defaults
						},
						"end_time_iso": map[string]any{
							"type":        "string",
							"description": "End time in ISO format (YYYY-MM-DD HH:MM:SS). Leave empty to default to current time.",
							"pattern":     "^\\d{4}-\\d{2}-\\d{2} \\d{2}:\\d{2}:\\d{2}$",
							"examples":    []string{""}, // Empty string to encourage using defaults
						},
						"env": map[string]any{
							"type":        "string",
							"description": "Environment to filter by. Empty string if environment is unknown.",
							"examples":    []string{"production", "prod", "", "staging", "development"},
						},
					},
				},
			},
			Execute:   apm.NewServiceOperationsSummaryHandler(client, cfg),
			RateLimit: rate.NewLimiter(rate.Limit(cfg.RequestRateLimit), cfg.RequestRateBurst),
		},
		// Add entry for GetServiceGraph tool
		{
			Metadata: mcp.Tool{
				Name:        "get_service_dependency_graph",
				Description: ptr(apm.GetServiceDependencyGraphDetails),
				InputSchema: mcp.ToolInputSchema{
					Type: "object",
					Properties: mcp.ToolInputSchemaProperties{
						"start_time_iso": map[string]any{
							"type":        "string",
							"description": "Start time in ISO format (YYYY-MM-DD HH:MM:SS). Leave empty to default to now - 60 minutes.",
							"pattern":     "^\\d{4}-\\d{2}-\\d{2} \\d{2}:\\d{2}:\\d{2}$",
							"examples":    []string{""}, // Empty string to encourage using defaults
						},
						"end_time_iso": map[string]any{
							"type":        "string",
							"description": "End time in ISO format (YYYY-MM-DD HH:MM:SS). Leave empty to default to current time.",
							"pattern":     "^\\d{4}-\\d{2}-\\d{2} \\d{2}:\\d{2}:\\d{2}$",
							"examples":    []string{""}, // Empty string to encourage using defaults
						},
						"env": map[string]any{
							"type":        "string",
							"description": "Environment to filter by. Empty string if environment is unknown.",
							"examples":    []string{"production", "prod", "", "staging", "development"},
						},
						"service_name": map[string]any{
							"type":        "string",
							"description": "Name of the service to get the dependency graph for",
						},
					},
				},
			},
			Execute:   apm.NewServiceDependencyGraphHandler(client, cfg),
			RateLimit: rate.NewLimiter(rate.Limit(cfg.RequestRateLimit), cfg.RequestRateBurst),
		},
		// {
		// 	Metadata: mcp.Tool{
		// 		Name:        "get_service_graph",
		// 		Description: ptr(traces.GetServiceGraphDescription),
		// 		InputSchema: mcp.ToolInputSchema{
		// 			Type: "object",
		// 			Properties: mcp.ToolInputSchemaProperties{
		// 				"span_name": map[string]any{
		// 					"type":        "string",
		// 					"description": "Name of the span to get dependencies for",
		// 				},
		// 				"lookback_minutes": map[string]any{
		// 					"type":        "integer",
		// 					"description": "Number of minutes to look back from now. Use this for relative time ranges instead of explicit timestamps.",
		// 					"default":     60,
		// 					"minimum":     1,
		// 					"maximum":     1440, // 24 hours
		// 					"examples":    []int{60, 30, 15},
		// 				},
		// 				"start_time_iso": map[string]any{
		// 					"type":        "string",
		// 					"description": "Start time in ISO format (YYYY-MM-DD HH:MM:SS). If specified, lookback_minutes is ignored. Defaults to now - lookback_minutes if not specified.",
		// 					"pattern":     "^\\d{4}-\\d{2}-\\d{2} \\d{2}:\\d{2}:\\d{2}$",
		// 					"examples":    []string{""}, // Empty string to encourage using defaults
		// 				},
		// 			},
		// 		},
		// 	},
		// 	Execute:   traces.NewGetServiceGraphHandler(client, cfg),
		// 	RateLimit: rate.NewLimiter(rate.Limit(cfg.RequestRateLimit), cfg.RequestRateBurst),
		// },
		{
			Metadata: mcp.Tool{
				Name:        "prometheus_range_query",
				Description: ptr(apm.PromqlRangeQueryDetails),
				InputSchema: mcp.ToolInputSchema{
					Type: "object",
					Properties: mcp.ToolInputSchemaProperties{
						"query": map[string]any{
							"type":        "string",
							"description": "The range query to execute",
						},
						"start_time_iso": map[string]any{
							"type":        "string",
							"description": "Start time in ISO format (YYYY-MM-DD HH:MM:SS). Leave empty to default to now - 60 minutes.",
							"pattern":     "^\\d{4}-\\d{2}-\\d{2} \\d{2}:\\d{2}:\\d{2}$",
						},
						"end_time_iso": map[string]any{
							"type":        "string",
							"description": "End time in ISO format (YYYY-MM-DD HH:MM:SS). Leave empty to default to current time.",
							"pattern":     "^\\d{4}-\\d{2}-\\d{2} \\d{2}:\\d{2}:\\d{2}$",
						},
					},
				},
			},
			Execute:   apm.NewPromqlRangeQueryHandler(client, cfg),
			RateLimit: rate.NewLimiter(rate.Limit(cfg.RequestRateLimit), cfg.RequestRateBurst),
		},
		// Add entry for prometheus instance query tool
		{
			Metadata: mcp.Tool{
				Name:        "prometheus_instant_query",
				Description: ptr(apm.PromqlInstantQueryDetails),
				InputSchema: mcp.ToolInputSchema{
					Type: "object",
					Properties: mcp.ToolInputSchemaProperties{
						"query": map[string]any{
							"type":        "string",
							"description": "The instant query to execute",
						},
						"time_iso": map[string]any{
							"type":        "string",
							"description": "Time in ISO format (YYYY-MM-DD HH:MM:SS). Leave empty to default to current time.",
							"pattern":     "^\\d{4}-\\d{2}-\\d{2} \\d{2}:\\d{2}:\\d{2}$",
						},
					},
				},
			},
			Execute:   apm.NewPromqlInstantQueryHandler(client, cfg),
			RateLimit: rate.NewLimiter(rate.Limit(cfg.RequestRateLimit), cfg.RequestRateBurst),
		},
		{
			Metadata: mcp.Tool{
				Name:        "prometheus_label_values",
				Description: ptr(apm.PromqlLabelValuesQueryDetails),
				InputSchema: mcp.ToolInputSchema{
					Type: "object",
					Properties: mcp.ToolInputSchemaProperties{
						"match_query": map[string]any{
							"type":        "string",
							"description": "The query to match against",
						},
						"label": map[string]any{
							"type":        "string",
							"description": "The label to get values for",
						},
						"start_time_iso": map[string]any{
							"type":        "string",
							"description": "Start time in ISO format (YYYY-MM-DD HH:MM:SS). Leave empty to default to now - 60 minutes.",
							"pattern":     "^\\d{4}-\\d{2}-\\d{2} \\d{2}:\\d{2}:\\d{2}$",
						},
						"end_time_iso": map[string]any{
							"type":        "string",
							"description": "End time in ISO format (YYYY-MM-DD HH:MM:SS). Leave empty to default to current time.",
							"pattern":     "^\\d{4}-\\d{2}-\\d{2} \\d{2}:\\d{2}:\\d{2}$",
						},
					},
				},
			},
			Execute:   apm.NewPromqlLabelValuesHandler(client, cfg),
			RateLimit: rate.NewLimiter(rate.Limit(cfg.RequestRateLimit), cfg.RequestRateBurst),
		},
		{
			Metadata: mcp.Tool{
				Name:        "prometheus_labels",
				Description: ptr(apm.PromqlLabelsQueryDetails),
				InputSchema: mcp.ToolInputSchema{
					Type: "object",
					Properties: mcp.ToolInputSchemaProperties{
						"match_query": map[string]any{
							"type":        "string",
							"description": "The query to match against",
						},
						"start_time_iso": map[string]any{
							"type":        "string",
							"description": "Start time in ISO format (YYYY-MM-DD HH:MM:SS). Leave empty to default to now - 60 minutes.",
							"pattern":     "^\\d{4}-\\d{2}-\\d{2} \\d{2}:\\d{2}:\\d{2}$",
						},
						"end_time_iso": map[string]any{
							"type":        "string",
							"description": "End time in ISO format (YYYY-MM-DD HH:MM:SS). Leave empty to default to current time.",
							"pattern":     "^\\d{4}-\\d{2}-\\d{2} \\d{2}:\\d{2}:\\d{2}$",
						},
					},
				},
			},
			Execute:   apm.NewPromqlLabelsHandler(client, cfg),
			RateLimit: rate.NewLimiter(rate.Limit(cfg.RequestRateLimit), cfg.RequestRateBurst),
		},
		{
			Metadata: mcp.Tool{
				Name:        "get_logs",
				Description: ptr(logs.GetLogsDescription),
				InputSchema: mcp.ToolInputSchema{
					Type: "object",
					Properties: mcp.ToolInputSchemaProperties{
						"start_time_iso": map[string]any{
							"type":        "string",
							"description": "Start time in ISO format (YYYY-MM-DD HH:MM:SS). Leave empty to default to now - 60 minutes. Example: use lookback_minutes instead for relative time.",
							"pattern":     "^\\d{4}-\\d{2}-\\d{2} \\d{2}:\\d{2}:\\d{2}$",
							"examples":    []string{""}, // Empty string to encourage using defaults
						},
						"end_time_iso": map[string]any{
							"type":        "string",
							"description": "End time in ISO format (YYYY-MM-DD HH:MM:SS). Leave empty to default to current time.",
							"pattern":     "^\\d{4}-\\d{2}-\\d{2} \\d{2}:\\d{2}:\\d{2}$",
							"examples":    []string{""}, // Empty string to encourage using defaults
						},
						"lookback_minutes": map[string]any{
							"type":        "integer",
							"description": "Number of minutes to look back from now. Use this for relative time ranges instead of explicit timestamps.",
							"default":     60,
							"minimum":     1,
							"maximum":     1440, // 24 hours
							"examples":    []int{60, 30, 15},
						},
						"limit": map[string]any{
							"type":        "integer",
							"description": "Maximum number of logs to return",
							"default":     20,
							"minimum":     1,
							"maximum":     100,
						},
						"logjson_query": map[string]any{
							"type":        "array",
							"description": "Optional JSON pipeline query for advanced log filtering and processing.",
							"items": map[string]any{
								"type": "object",
							},
						},
					},
				},
			},
			Execute:   logs.NewGetLogsHandler(client, cfg),
			RateLimit: rate.NewLimiter(rate.Limit(cfg.RequestRateLimit), cfg.RequestRateBurst),
		},
		{
			Metadata: mcp.Tool{
				Name:        "get_drop_rules",
				Description: ptr(logs.GetDropRulesDescription),
				InputSchema: mcp.ToolInputSchema{
					Type:       "object",
					Properties: mcp.ToolInputSchemaProperties{},
				},
			},
			Execute:   logs.NewGetDropRulesHandler(client, cfg),
			RateLimit: rate.NewLimiter(rate.Limit(cfg.RequestRateLimit), cfg.RequestRateBurst),
		},
		{
			Metadata: mcp.Tool{
				Name:        "add_drop_rule",
				Description: ptr(logs.AddDropRuleDescription),
				InputSchema: mcp.ToolInputSchema{
					Type: "object",
					Properties: mcp.ToolInputSchemaProperties{
						"name": map[string]any{
							"type":        "string",
							"description": "Name of the drop rule",
						},
						"filters": map[string]any{
							"type": "array",
							"description": `List of filter conditions.
								e.g.
									"filters": [
										{
											"key": "attributes[\"logtag\"]",
											"value": "P",
											"operator": "equals",
											"conjunction": "and"
										},
										{
											"key": "attributes[\"logtag\"]",
											"value": "F",
											"operator": "not_equals",
											"conjunction": "and"
										}
									]
								regex pattern and filtering on body or message is not supported as of now, will be added in a future version`,
							"items": map[string]any{
								"type": "object",
								"properties": map[string]any{
									"key": map[string]any{
										"type": "string",
										"description": `The key to filter on. Must be properly escaped with double quotes.
														For resource attributes, use format: "resource.attributes[\"key_name\"]"
														Example: "resource.attributes[\"service.name\"]"
														For log attributes, use format: "attributes[\"key_name\"]"
														Example: "attributes[\"logtag\"]"`,
									},
									"value": map[string]any{
										"type":        "string",
										"description": "The value to filter against",
									},
									"operator": map[string]any{
										"type":        "string",
										"description": "The comparison operator for the filter condition. Must be one of: [equals, not_equals]. The request will be rejected if any other operator is specified.",
										"enum":        []string{"equals", "not_equals"},
									},
									"conjunction": map[string]any{
										"type":        "string",
										"description": "The logical operator used to combine multiple filter conditions. Must be one of: [and]. The request will be rejected if any other conjunction is specified.",
										"enum":        []string{"and"},
									},
								},
								"required": []string{"key", "value", "operator", "conjunction"},
							},
						},
					},
				},
			},
			Execute:   logs.NewAddDropRuleHandler(client, cfg),
			RateLimit: rate.NewLimiter(rate.Limit(cfg.RequestRateLimit), cfg.RequestRateBurst),
		},
		{
			Metadata: mcp.Tool{
				Name:        "get_alert_config",
				Description: ptr(alerting.GetAlertConfigDescription),
				InputSchema: mcp.ToolInputSchema{
					Type:       "object",
					Properties: mcp.ToolInputSchemaProperties{},
				},
			},
			Execute:   alerting.NewGetAlertConfigHandler(client, cfg),
			RateLimit: rate.NewLimiter(rate.Limit(cfg.RequestRateLimit), cfg.RequestRateBurst),
		},
		{
			Metadata: mcp.Tool{
				Name:        "get_alerts",
				Description: ptr(alerting.GetAlertsDescription),
				InputSchema: mcp.ToolInputSchema{
					Type: "object",
					Properties: mcp.ToolInputSchemaProperties{
						"timestamp": map[string]any{
							"type":        "integer",
							"description": "Unix timestamp for the query time. Leave empty to default to current time.",
							"examples":    []int{1756228380},
						},
						"window": map[string]any{
							"type":        "integer",
							"description": "Time window in seconds to look back for alerts. Defaults to 900 seconds (15 minutes).",
							"default":     900,
							"minimum":     60,
							"maximum":     86400, // 24 hours
							"examples":    []int{900, 1800, 3600},
						},
					},
				},
			},
			Execute:   alerting.NewGetAlertsHandler(client, cfg),
			RateLimit: rate.NewLimiter(rate.Limit(cfg.RequestRateLimit), cfg.RequestRateBurst),
		},
		{
			Metadata: mcp.Tool{
				Name:        "get_service_logs",
				Description: ptr(logs.GetServiceLogsDescription),
				InputSchema: mcp.ToolInputSchema{
					Type: "object",
					Properties: mcp.ToolInputSchemaProperties{
						"service_name": map[string]any{
							"type":        "string",
							"description": "Name of the service to get logs for. Only pass the service name. Don't include service keyword",
						},
						"start_time_iso": map[string]any{
							"type":        "string",
							"description": "Start time in ISO format (YYYY-MM-DD HH:MM:SS). Leave empty to default to now - lookback_minutes.",
							"pattern":     "^\\d{4}-\\d{2}-\\d{2} \\d{2}:\\d{2}:\\d{2}$",
							"examples":    []string{""},
						},
						"end_time_iso": map[string]any{
							"type":        "string",
							"description": "End time in ISO format (YYYY-MM-DD HH:MM:SS). Leave empty to default to current time.",
							"pattern":     "^\\d{4}-\\d{2}-\\d{2} \\d{2}:\\d{2}:\\d{2}$",
							"examples":    []string{""},
						},
						"lookback_minutes": map[string]any{
							"type":        "integer",
							"description": "Number of minutes to look back from now. Use this for relative time ranges instead of explicit timestamps.",
							"default":     60,
							"minimum":     1,
							"maximum":     1440,
							"examples":    []int{60, 30, 15},
						},
						"limit": map[string]any{
							"type":        "integer",
							"description": "Maximum number of log entries to return",
							"default":     20,
							"minimum":     1,
							"maximum":     100,
						},
						"severity_filters": map[string]any{
							"type":        "array",
							"description": "Optional array of severity level regex patterns to filter logs (e.g., ['ERROR', 'WARN', 'fatal', 'INFO', 'DEBUG', 'info', 'error', 'warn', 'fatal', 'debug'])",
							"items": map[string]any{
								"type": "string",
							},
							"examples": [][]string{
								{"ERROR", "WARN"},
								{"fatal", "error"},
								{"INFO", "DEBUG"},
							},
						},
						"body_filters": map[string]any{
							"type":        "array",
							"description": "Optional array of body regex patterns to filter logs",
							"items": map[string]any{
								"type": "string",
							},
						},
						"env": map[string]any{
							"type":        "string",
							"description": "Environment to filter by. Empty string if environment is unknown.",
							"examples":    []string{"production", "prod", "", "staging", "development"},
						},
					},
				},
			},
			Execute:   logs.NewGetServiceLogsHandler(client, cfg),
			RateLimit: rate.NewLimiter(rate.Limit(cfg.RequestRateLimit), cfg.RequestRateBurst),
		},
		{
			Metadata: mcp.Tool{
				Name:        "get_service_traces",
				Description: ptr(traces.GetServiceTracesDescription),
				InputSchema: mcp.ToolInputSchema{
					Type: "object",
					Properties: mcp.ToolInputSchemaProperties{
						"service_name": map[string]any{
							"type":        "string",
							"description": "Name of the service to get traces for (required). Only include the service name. Dont include `service` keyword.",
						},
						"lookback_minutes": map[string]any{
							"type":        "integer",
							"description": "Number of minutes to look back from now. Use this for relative time ranges instead of explicit timestamps.",
							"default":     60,
							"minimum":     1,
							"maximum":     1440, // 24 hours
							"examples":    []int{60, 30, 15},
						},
						"start_time_iso": map[string]any{
							"type":        "string",
							"description": "Start time in ISO format (YYYY-MM-DD HH:MM:SS). Leave empty to default to now - lookback_minutes.",
							"pattern":     "^\\d{4}-\\d{2}-\\d{2} \\d{2}:\\d{2}:\\d{2}$",
							"examples":    []string{""}, // Empty string to encourage using defaults
						},
						"end_time_iso": map[string]any{
							"type":        "string",
							"description": "End time in ISO format (YYYY-MM-DD HH:MM:SS). Leave empty to default to current time.",
							"pattern":     "^\\d{4}-\\d{2}-\\d{2} \\d{2}:\\d{2}:\\d{2}$",
							"examples":    []string{""}, // Empty string to encourage using defaults
						},
						"limit": map[string]any{
							"type":        "integer",
							"description": "Maximum number of traces to return",
							"default":     10,
							"minimum":     1,
							"maximum":     100,
						},
						"order": map[string]any{
							"type":        "string",
							"description": "Field to order traces by",
							"default":     "Duration",
							"examples":    []string{"Duration", "Timestamp"},
						},
						"direction": map[string]any{
							"type":        "string",
							"description": "Sort direction for traces",
							"default":     "backward",
							"enum":        []string{"forward", "backward"},
						},
						"span_kind": map[string]any{
							"type":        "array",
							"description": "Filter by span kinds. Accepts user-friendly terms (server, client, internal, consumer, producer) or full constants (SPAN_KIND_SERVER, etc.)",
							"items": map[string]any{
								"type": "string",
								"enum": []string{
									"server", "client", "internal", "consumer", "producer",
									"SPAN_KIND_SERVER", "SPAN_KIND_CLIENT", "SPAN_KIND_INTERNAL", "SPAN_KIND_CONSUMER", "SPAN_KIND_PRODUCER",
								},
							},
						},
						"span_name": map[string]any{
							"type":        "string",
							"description": "Filter by specific span name",
						},
						"status_code": map[string]any{
							"type":        "array",
							"description": "Filter by status codes. Accepts user-friendly terms (ok, error, unset, success) or full constants (STATUS_CODE_OK, etc.)",
							"items": map[string]any{
								"type": "string",
								"enum": []string{
									"ok", "error", "unset", "success",
									"STATUS_CODE_OK", "STATUS_CODE_ERROR", "STATUS_CODE_UNSET",
								},
							},
						},
						"env": map[string]any{
							"type":        "string",
							"description": "Environment to filter by. Empty string if environment is unknown.",
							"examples":    []string{"production", "prod", "", "staging", "development"},
						},
					},
				},
			},
			Execute:   traces.GetServiceTracesHandler(client, cfg),
			RateLimit: rate.NewLimiter(rate.Limit(cfg.RequestRateLimit), cfg.RequestRateBurst),
		},
		{
			Metadata: mcp.Tool{
				Name:        "get_log_attributes",
				Description: ptr(logs.GetLogAttributesDescription),
				InputSchema: mcp.ToolInputSchema{
					Type: "object",
					Properties: mcp.ToolInputSchemaProperties{
						"lookback_minutes": map[string]any{
							"type":        "integer",
							"description": "Number of minutes to look back from now for the time window",
							"default":     15,
							"minimum":     1,
							"maximum":     1440, // 24 hours
							"examples":    []int{15, 30, 60},
						},
						"start_time_iso": map[string]any{
							"type":        "string",
							"description": "Start time in ISO format (YYYY-MM-DD HH:MM:SS). Leave empty to use lookback_minutes.",
							"pattern":     "^\\d{4}-\\d{2}-\\d{2} \\d{2}:\\d{2}:\\d{2}$",
							"examples":    []string{""},
						},
						"end_time_iso": map[string]any{
							"type":        "string",
							"description": "End time in ISO format (YYYY-MM-DD HH:MM:SS). Leave empty to default to current time.",
							"pattern":     "^\\d{4}-\\d{2}-\\d{2} \\d{2}:\\d{2}:\\d{2}$",
							"examples":    []string{""},
						},
						"region": map[string]any{
							"type":        "string",
							"description": "AWS region to query. Leave empty to use default from configuration.",
							"examples":    []string{"ap-south-1", "us-east-1", "eu-west-1"},
						},
					},
				},
			},
			Execute:   logs.NewGetLogAttributesHandler(client, cfg),
			RateLimit: rate.NewLimiter(rate.Limit(cfg.RequestRateLimit), cfg.RequestRateBurst),
		},
		{
			Metadata: mcp.Tool{
				Name:        "get_trace_attributes",
				Description: ptr(traces.GetTraceAttributesDescription),
				InputSchema: mcp.ToolInputSchema{
					Type: "object",
					Properties: mcp.ToolInputSchemaProperties{
						"lookback_minutes": map[string]any{
							"type":        "integer",
							"description": "Number of minutes to look back from now for the time window",
							"default":     15,
							"minimum":     1,
							"maximum":     1440, // 24 hours
							"examples":    []int{15, 30, 60},
						},
						"start_time_iso": map[string]any{
							"type":        "string",
							"description": "Start time in ISO format (YYYY-MM-DD HH:MM:SS). Leave empty to use lookback_minutes.",
							"pattern":     "^\\d{4}-\\d{2}-\\d{2} \\d{2}:\\d{2}:\\d{2}$",
							"examples":    []string{""},
						},
						"end_time_iso": map[string]any{
							"type":        "string",
							"description": "End time in ISO format (YYYY-MM-DD HH:MM:SS). Leave empty to default to current time.",
							"pattern":     "^\\d{4}-\\d{2}-\\d{2} \\d{2}:\\d{2}:\\d{2}$",
							"examples":    []string{""},
						},
						"region": map[string]any{
							"type":        "string",
							"description": "AWS region to query. Leave empty to use default from configuration.",
							"examples":    []string{"ap-south-1", "us-east-1", "eu-west-1"},
						},
					},
				},
			},
			Execute:   traces.NewGetTraceAttributesHandler(client, cfg),
			RateLimit: rate.NewLimiter(rate.Limit(cfg.RequestRateLimit), cfg.RequestRateBurst),
		},
		{
			Metadata: mcp.Tool{
				Name:        "get_change_events",
				Description: ptr(change_events.GetChangeEventsDescription),
				InputSchema: mcp.ToolInputSchema{
					Type: "object",
					Properties: mcp.ToolInputSchemaProperties{
						"start_time_iso": map[string]any{
							"type":        "string",
							"description": "Start time in ISO format (YYYY-MM-DD HH:MM:SS). Leave empty to default to now - lookback_minutes.",
							"pattern":     "^\\d{4}-\\d{2}-\\d{2} \\d{2}:\\d{2}:\\d{2}$",
							"examples":    []string{""},
						},
						"end_time_iso": map[string]any{
							"type":        "string",
							"description": "End time in ISO format (YYYY-MM-DD HH:MM:SS). Leave empty to default to current time.",
							"pattern":     "^\\d{4}-\\d{2}-\\d{2} \\d{2}:\\d{2}:\\d{2}$",
							"examples":    []string{""},
						},
						"lookback_minutes": map[string]any{
							"type":        "integer",
							"description": "Number of minutes to look back from now. Use this for relative time ranges instead of explicit timestamps.",
							"default":     60,
							"minimum":     1,
							"maximum":     1440, // 24 hours
							"examples":    []int{60, 30, 15},
						},
						"service": map[string]any{
							"type":        "string",
							"description": "Name of the service to filter change events for",
						},
						"environment": map[string]any{
							"type":        "string",
							"description": "Environment to filter by",
						},
						"event_name": map[string]any{
							"type":        "string",
							"description": "Name of the change event to filter by (use available_event_names to see valid values)",
						},
					},
				},
			},
			Execute:   change_events.NewGetChangeEventsHandler(client, cfg),
			RateLimit: rate.NewLimiter(rate.Limit(cfg.RequestRateLimit), cfg.RequestRateBurst),
		},
	}, nil
}
>>>>>>> main

	// Register service summary tool
	mcp.AddTool(server, &mcp.Tool{
		Name:        "get_service_summary",
		Description: apm.GetServiceSummaryDescription,
	}, apm.NewServiceSummaryHandler(client, cfg))

	// Register service environments tool
	mcp.AddTool(server, &mcp.Tool{
		Name:        "get_service_environments",
		Description: apm.GetServiceEnvironmentsDescription,
	}, apm.NewServiceEnvironmentsHandler(client, cfg))

	// Register service performance details tool
	mcp.AddTool(server, &mcp.Tool{
		Name:        "get_service_performance_details",
		Description: apm.GetServicePerformanceDetails,
	}, apm.NewServicePerformanceDetailsHandler(client, cfg))

	// Register service operations summary tool
	mcp.AddTool(server, &mcp.Tool{
		Name:        "get_service_operations_summary",
		Description: apm.GetServiceOperationsSummaryDescription,
	}, apm.NewServiceOperationsSummaryHandler(client, cfg))

	// Register service dependency graph tool
	mcp.AddTool(server, &mcp.Tool{
		Name:        "get_service_dependency_graph",
		Description: apm.GetServiceDependencyGraphDetails,
	}, apm.NewServiceDependencyGraphHandler(client, cfg))

	// Register PromQL range query tool
	mcp.AddTool(server, &mcp.Tool{
		Name:        "prometheus_range_query",
		Description: apm.PromqlRangeQueryDetails,
	}, apm.NewPromqlRangeQueryHandler(client, cfg))

	// Register PromQL instant query tool
	mcp.AddTool(server, &mcp.Tool{
		Name:        "prometheus_instant_query",
		Description: apm.PromqlInstantQueryDetails,
	}, apm.NewPromqlInstantQueryHandler(client, cfg))

	// Register PromQL label values tool
	mcp.AddTool(server, &mcp.Tool{
		Name:        "prometheus_label_values",
		Description: apm.PromqlLabelValuesQueryDetails,
	}, apm.NewPromqlLabelValuesHandler(client, cfg))

	// Register PromQL labels tool
	mcp.AddTool(server, &mcp.Tool{
		Name:        "prometheus_labels",
		Description: apm.PromqlLabelsQueryDetails,
	}, apm.NewPromqlLabelsHandler(client, cfg))

	// Register logs tool
	mcp.AddTool(server, &mcp.Tool{
		Name:        "get_logs",
		Description: logs.GetLogsDescription,
	}, logs.NewGetLogsHandler(client, cfg))

	// Register service logs tool
	mcp.AddTool(server, &mcp.Tool{
		Name:        "get_service_logs",
		Description: logs.GetServiceLogsDescription,
	}, logs.NewGetServiceLogsHandler(client, cfg))

	// Register drop rules tool
	mcp.AddTool(server, &mcp.Tool{
		Name:        "get_drop_rules",
		Description: logs.GetDropRulesDescription,
	}, logs.NewGetDropRulesHandler(client, cfg))

	// Register add drop rule tool
	mcp.AddTool(server, &mcp.Tool{
		Name:        "add_drop_rule",
		Description: logs.AddDropRuleDescription,
	}, logs.NewAddDropRuleHandler(client, cfg))

	// Register alert config tool
	mcp.AddTool(server, &mcp.Tool{
		Name:        "get_alert_config",
		Description: alerting.GetAlertConfigDescription,
	}, alerting.NewGetAlertConfigHandler(client, cfg))

	// Register alerts tool
	mcp.AddTool(server, &mcp.Tool{
		Name:        "get_alerts",
		Description: alerting.GetAlertsDescription,
	}, alerting.NewGetAlertsHandler(client, cfg))

	// Register service traces tool
	mcp.AddTool(server, &mcp.Tool{
		Name:        "get_service_traces",
		Description: traces.GetServiceTracesDescription,
	}, traces.GetServiceTracesHandler(client, cfg))

	// Register log attributes tool
	mcp.AddTool(server, &mcp.Tool{
		Name:        "get_log_attributes",
		Description: logs.GetLogAttributesDescription,
	}, logs.NewGetLogAttributesHandler(client, cfg))

	// Register trace attributes tool
	mcp.AddTool(server, &mcp.Tool{
		Name:        "get_trace_attributes",
		Description: traces.GetTraceAttributesDescription,
	}, traces.NewGetTraceAttributesHandler(client, cfg))

	// Register change events tool
	mcp.AddTool(server, &mcp.Tool{
		Name:        "get_change_events",
		Description: change_events.GetChangeEventsDescription,
	}, change_events.NewGetChangeEventsHandler(client, cfg))

	return nil
}<|MERGE_RESOLUTION|>--- conflicted
+++ resolved
@@ -20,798 +20,11 @@
 		Timeout: 30 * time.Second,
 	}
 
-<<<<<<< HEAD
 	// Register exceptions tool
 	mcp.AddTool(server, &mcp.Tool{
 		Name:        "get_exceptions",
 		Description: traces.GetExceptionsDescription,
 	}, traces.NewGetExceptionsHandler(client, cfg))
-=======
-	return []mcp.ToolDefinition{
-		{
-			Metadata: mcp.Tool{
-				Name:        "get_exceptions",
-				Description: ptr(traces.GetExceptionsDescription),
-				InputSchema: mcp.ToolInputSchema{
-					Type: "object",
-					Properties: mcp.ToolInputSchemaProperties{
-						"limit": map[string]any{
-							"type":        "integer",
-							"description": "Maximum number of exceptions to return",
-							"default":     20,
-							"minimum":     1,
-							"maximum":     100,
-						},
-						"lookback_minutes": map[string]any{
-							"type":        "integer",
-							"description": "Number of minutes to look back from now. Use this for relative time ranges instead of explicit timestamps.",
-							"default":     60,
-							"minimum":     1,
-							"maximum":     1440, // 24 hours
-							"examples":    []int{60, 30, 15},
-						},
-						"start_time_iso": map[string]any{
-							"type":        "string",
-							"description": "Start time in ISO format (YYYY-MM-DD HH:MM:SS). Leave empty to default to now - lookback_minutes. Example: use lookback_minutes instead for relative time.",
-							"pattern":     "^\\d{4}-\\d{2}-\\d{2} \\d{2}:\\d{2}:\\d{2}$",
-							"examples":    []string{""}, // Empty string to encourage using defaults
-						},
-						"end_time_iso": map[string]any{
-							"type":        "string",
-							"description": "End time in ISO format (YYYY-MM-DD HH:MM:SS). Leave empty to default to current time.",
-							"pattern":     "^\\d{4}-\\d{2}-\\d{2} \\d{2}:\\d{2}:\\d{2}$",
-							"examples":    []string{""}, // Empty string to encourage using defaults
-						},
-						"span_name": map[string]any{
-							"type":        "string",
-							"description": "Name of the span to filter by",
-						},
-					},
-				},
-			},
-			Execute:   traces.NewGetExceptionsHandler(client, cfg),
-			RateLimit: rate.NewLimiter(rate.Limit(cfg.RequestRateLimit), cfg.RequestRateBurst),
-		},
-		{
-			Metadata: mcp.Tool{
-				Name:        "get_service_summary",
-				Description: ptr(apm.GetServiceSummaryDescription),
-				InputSchema: mcp.ToolInputSchema{
-					Type: "object",
-					Properties: mcp.ToolInputSchemaProperties{
-						"start_time_iso": map[string]any{
-							"type":        "string",
-							"description": "Start time in ISO format (YYYY-MM-DD HH:MM:SS). Leave empty to default to end_time_iso - 1 hour. ",
-							"pattern":     "^\\d{4}-\\d{2}-\\d{2} \\d{2}:\\d{2}:\\d{2}$",
-							"examples":    []string{""}, // Empty string to encourage using defaults
-						},
-						"end_time_iso": map[string]any{
-							"type":        "string",
-							"description": "End time in ISO format (YYYY-MM-DD HH:MM:SS). Leave empty to default to current time.",
-							"pattern":     "^\\d{4}-\\d{2}-\\d{2} \\d{2}:\\d{2}:\\d{2}$",
-							"examples":    []string{""}, // Empty string to encourage using defaults
-						},
-						"env": map[string]any{
-							"type":        "string",
-							"description": "Environment to filter by. Empty string if environment is unknown.",
-							"examples":    []string{"production", "prod", "", "staging", "development"},
-						},
-					},
-				},
-			},
-			Execute:   apm.NewServiceSummaryHandler(client, cfg),
-			RateLimit: rate.NewLimiter(rate.Limit(cfg.RequestRateLimit), cfg.RequestRateBurst),
-		},
-		{
-			Metadata: mcp.Tool{
-				Name:        "get_service_environments",
-				Description: ptr(apm.GetServiceEnvironmentsDescription),
-				InputSchema: mcp.ToolInputSchema{
-					Type: "object",
-					Properties: mcp.ToolInputSchemaProperties{
-						"start_time_iso": map[string]any{
-							"type":        "string",
-							"description": "Start time in ISO format (YYYY-MM-DD HH:MM:SS). Leave empty to default to end_time_iso - 1 hour. ",
-							"pattern":     "^\\d{4}-\\d{2}-\\d{2} \\d{2}:\\d{2}:\\d{2}$",
-							"examples":    []string{""}, // Empty string to encourage using defaults
-						},
-						"end_time_iso": map[string]any{
-							"type":        "string",
-							"description": "End time in ISO format (YYYY-MM-DD HH:MM:SS). Leave empty to default to current time.",
-							"pattern":     "^\\d{4}-\\d{2}-\\d{2} \\d{2}:\\d{2}:\\d{2}$",
-							"examples":    []string{""}, // Empty string to encourage using defaults
-						},
-					},
-				},
-			},
-			Execute:   apm.NewServiceEnvironmentsHandler(client, cfg),
-			RateLimit: rate.NewLimiter(rate.Limit(cfg.RequestRateLimit), cfg.RequestRateBurst),
-		},
-		// Add entry for GetServicePerformanceDetails tool
-		{
-			Metadata: mcp.Tool{
-				Name:        "get_service_performance_details",
-				Description: ptr(apm.GetServicePerformanceDetails),
-				InputSchema: mcp.ToolInputSchema{
-					Type: "object",
-					Properties: mcp.ToolInputSchemaProperties{
-						"service_name": map[string]any{
-							"type":        "string",
-							"description": "Name of the service to get performance details for",
-						},
-						"start_time_iso": map[string]any{
-							"type":        "string",
-							"description": "Start time in ISO format (YYYY-MM-DD HH:MM:SS). Leave empty to default to now - 60 minutes.",
-							"pattern":     "^\\d{4}-\\d{2}-\\d{2} \\d{2}:\\d{2}:\\d{2}$",
-							"examples":    []string{""}, // Empty string to encourage using defaults
-						},
-						"end_time_iso": map[string]any{
-							"type":        "string",
-							"description": "End time in ISO format (YYYY-MM-DD HH:MM:SS). Leave empty to default to current time.",
-							"pattern":     "^\\d{4}-\\d{2}-\\d{2} \\d{2}:\\d{2}:\\d{2}$",
-							"examples":    []string{""}, // Empty string to encourage using defaults
-						},
-						"env": map[string]any{
-							"type":        "string",
-							"description": "Environment to filter by. Empty string if environment is unknown.",
-							"examples":    []string{"production", "prod", "", "staging", "development"},
-						},
-					},
-				},
-			},
-			Execute:   apm.NewServicePerformanceDetailsHandler(client, cfg),
-			RateLimit: rate.NewLimiter(rate.Limit(cfg.RequestRateLimit), cfg.RequestRateBurst),
-		},
-		// Add entry for GetServiceOperationsSummary tool
-		{
-			Metadata: mcp.Tool{
-				Name:        "get_service_operations_summary",
-				Description: ptr(apm.GetServiceOperationsSummaryDescription),
-				InputSchema: mcp.ToolInputSchema{
-					Type: "object",
-					Properties: mcp.ToolInputSchemaProperties{
-						"service_name": map[string]any{
-							"type":        "string",
-							"description": "Name of the service to get operations summary for",
-						},
-						"start_time_iso": map[string]any{
-							"type":        "string",
-							"description": "Start time in ISO format (YYYY-MM-DD HH:MM:SS). Leave empty to default to now - 60 minutes.",
-							"pattern":     "^\\d{4}-\\d{2}-\\d{2} \\d{2}:\\d{2}:\\d{2}$",
-							"examples":    []string{""}, // Empty string to encourage using defaults
-						},
-						"end_time_iso": map[string]any{
-							"type":        "string",
-							"description": "End time in ISO format (YYYY-MM-DD HH:MM:SS). Leave empty to default to current time.",
-							"pattern":     "^\\d{4}-\\d{2}-\\d{2} \\d{2}:\\d{2}:\\d{2}$",
-							"examples":    []string{""}, // Empty string to encourage using defaults
-						},
-						"env": map[string]any{
-							"type":        "string",
-							"description": "Environment to filter by. Empty string if environment is unknown.",
-							"examples":    []string{"production", "prod", "", "staging", "development"},
-						},
-					},
-				},
-			},
-			Execute:   apm.NewServiceOperationsSummaryHandler(client, cfg),
-			RateLimit: rate.NewLimiter(rate.Limit(cfg.RequestRateLimit), cfg.RequestRateBurst),
-		},
-		// Add entry for GetServiceGraph tool
-		{
-			Metadata: mcp.Tool{
-				Name:        "get_service_dependency_graph",
-				Description: ptr(apm.GetServiceDependencyGraphDetails),
-				InputSchema: mcp.ToolInputSchema{
-					Type: "object",
-					Properties: mcp.ToolInputSchemaProperties{
-						"start_time_iso": map[string]any{
-							"type":        "string",
-							"description": "Start time in ISO format (YYYY-MM-DD HH:MM:SS). Leave empty to default to now - 60 minutes.",
-							"pattern":     "^\\d{4}-\\d{2}-\\d{2} \\d{2}:\\d{2}:\\d{2}$",
-							"examples":    []string{""}, // Empty string to encourage using defaults
-						},
-						"end_time_iso": map[string]any{
-							"type":        "string",
-							"description": "End time in ISO format (YYYY-MM-DD HH:MM:SS). Leave empty to default to current time.",
-							"pattern":     "^\\d{4}-\\d{2}-\\d{2} \\d{2}:\\d{2}:\\d{2}$",
-							"examples":    []string{""}, // Empty string to encourage using defaults
-						},
-						"env": map[string]any{
-							"type":        "string",
-							"description": "Environment to filter by. Empty string if environment is unknown.",
-							"examples":    []string{"production", "prod", "", "staging", "development"},
-						},
-						"service_name": map[string]any{
-							"type":        "string",
-							"description": "Name of the service to get the dependency graph for",
-						},
-					},
-				},
-			},
-			Execute:   apm.NewServiceDependencyGraphHandler(client, cfg),
-			RateLimit: rate.NewLimiter(rate.Limit(cfg.RequestRateLimit), cfg.RequestRateBurst),
-		},
-		// {
-		// 	Metadata: mcp.Tool{
-		// 		Name:        "get_service_graph",
-		// 		Description: ptr(traces.GetServiceGraphDescription),
-		// 		InputSchema: mcp.ToolInputSchema{
-		// 			Type: "object",
-		// 			Properties: mcp.ToolInputSchemaProperties{
-		// 				"span_name": map[string]any{
-		// 					"type":        "string",
-		// 					"description": "Name of the span to get dependencies for",
-		// 				},
-		// 				"lookback_minutes": map[string]any{
-		// 					"type":        "integer",
-		// 					"description": "Number of minutes to look back from now. Use this for relative time ranges instead of explicit timestamps.",
-		// 					"default":     60,
-		// 					"minimum":     1,
-		// 					"maximum":     1440, // 24 hours
-		// 					"examples":    []int{60, 30, 15},
-		// 				},
-		// 				"start_time_iso": map[string]any{
-		// 					"type":        "string",
-		// 					"description": "Start time in ISO format (YYYY-MM-DD HH:MM:SS). If specified, lookback_minutes is ignored. Defaults to now - lookback_minutes if not specified.",
-		// 					"pattern":     "^\\d{4}-\\d{2}-\\d{2} \\d{2}:\\d{2}:\\d{2}$",
-		// 					"examples":    []string{""}, // Empty string to encourage using defaults
-		// 				},
-		// 			},
-		// 		},
-		// 	},
-		// 	Execute:   traces.NewGetServiceGraphHandler(client, cfg),
-		// 	RateLimit: rate.NewLimiter(rate.Limit(cfg.RequestRateLimit), cfg.RequestRateBurst),
-		// },
-		{
-			Metadata: mcp.Tool{
-				Name:        "prometheus_range_query",
-				Description: ptr(apm.PromqlRangeQueryDetails),
-				InputSchema: mcp.ToolInputSchema{
-					Type: "object",
-					Properties: mcp.ToolInputSchemaProperties{
-						"query": map[string]any{
-							"type":        "string",
-							"description": "The range query to execute",
-						},
-						"start_time_iso": map[string]any{
-							"type":        "string",
-							"description": "Start time in ISO format (YYYY-MM-DD HH:MM:SS). Leave empty to default to now - 60 minutes.",
-							"pattern":     "^\\d{4}-\\d{2}-\\d{2} \\d{2}:\\d{2}:\\d{2}$",
-						},
-						"end_time_iso": map[string]any{
-							"type":        "string",
-							"description": "End time in ISO format (YYYY-MM-DD HH:MM:SS). Leave empty to default to current time.",
-							"pattern":     "^\\d{4}-\\d{2}-\\d{2} \\d{2}:\\d{2}:\\d{2}$",
-						},
-					},
-				},
-			},
-			Execute:   apm.NewPromqlRangeQueryHandler(client, cfg),
-			RateLimit: rate.NewLimiter(rate.Limit(cfg.RequestRateLimit), cfg.RequestRateBurst),
-		},
-		// Add entry for prometheus instance query tool
-		{
-			Metadata: mcp.Tool{
-				Name:        "prometheus_instant_query",
-				Description: ptr(apm.PromqlInstantQueryDetails),
-				InputSchema: mcp.ToolInputSchema{
-					Type: "object",
-					Properties: mcp.ToolInputSchemaProperties{
-						"query": map[string]any{
-							"type":        "string",
-							"description": "The instant query to execute",
-						},
-						"time_iso": map[string]any{
-							"type":        "string",
-							"description": "Time in ISO format (YYYY-MM-DD HH:MM:SS). Leave empty to default to current time.",
-							"pattern":     "^\\d{4}-\\d{2}-\\d{2} \\d{2}:\\d{2}:\\d{2}$",
-						},
-					},
-				},
-			},
-			Execute:   apm.NewPromqlInstantQueryHandler(client, cfg),
-			RateLimit: rate.NewLimiter(rate.Limit(cfg.RequestRateLimit), cfg.RequestRateBurst),
-		},
-		{
-			Metadata: mcp.Tool{
-				Name:        "prometheus_label_values",
-				Description: ptr(apm.PromqlLabelValuesQueryDetails),
-				InputSchema: mcp.ToolInputSchema{
-					Type: "object",
-					Properties: mcp.ToolInputSchemaProperties{
-						"match_query": map[string]any{
-							"type":        "string",
-							"description": "The query to match against",
-						},
-						"label": map[string]any{
-							"type":        "string",
-							"description": "The label to get values for",
-						},
-						"start_time_iso": map[string]any{
-							"type":        "string",
-							"description": "Start time in ISO format (YYYY-MM-DD HH:MM:SS). Leave empty to default to now - 60 minutes.",
-							"pattern":     "^\\d{4}-\\d{2}-\\d{2} \\d{2}:\\d{2}:\\d{2}$",
-						},
-						"end_time_iso": map[string]any{
-							"type":        "string",
-							"description": "End time in ISO format (YYYY-MM-DD HH:MM:SS). Leave empty to default to current time.",
-							"pattern":     "^\\d{4}-\\d{2}-\\d{2} \\d{2}:\\d{2}:\\d{2}$",
-						},
-					},
-				},
-			},
-			Execute:   apm.NewPromqlLabelValuesHandler(client, cfg),
-			RateLimit: rate.NewLimiter(rate.Limit(cfg.RequestRateLimit), cfg.RequestRateBurst),
-		},
-		{
-			Metadata: mcp.Tool{
-				Name:        "prometheus_labels",
-				Description: ptr(apm.PromqlLabelsQueryDetails),
-				InputSchema: mcp.ToolInputSchema{
-					Type: "object",
-					Properties: mcp.ToolInputSchemaProperties{
-						"match_query": map[string]any{
-							"type":        "string",
-							"description": "The query to match against",
-						},
-						"start_time_iso": map[string]any{
-							"type":        "string",
-							"description": "Start time in ISO format (YYYY-MM-DD HH:MM:SS). Leave empty to default to now - 60 minutes.",
-							"pattern":     "^\\d{4}-\\d{2}-\\d{2} \\d{2}:\\d{2}:\\d{2}$",
-						},
-						"end_time_iso": map[string]any{
-							"type":        "string",
-							"description": "End time in ISO format (YYYY-MM-DD HH:MM:SS). Leave empty to default to current time.",
-							"pattern":     "^\\d{4}-\\d{2}-\\d{2} \\d{2}:\\d{2}:\\d{2}$",
-						},
-					},
-				},
-			},
-			Execute:   apm.NewPromqlLabelsHandler(client, cfg),
-			RateLimit: rate.NewLimiter(rate.Limit(cfg.RequestRateLimit), cfg.RequestRateBurst),
-		},
-		{
-			Metadata: mcp.Tool{
-				Name:        "get_logs",
-				Description: ptr(logs.GetLogsDescription),
-				InputSchema: mcp.ToolInputSchema{
-					Type: "object",
-					Properties: mcp.ToolInputSchemaProperties{
-						"start_time_iso": map[string]any{
-							"type":        "string",
-							"description": "Start time in ISO format (YYYY-MM-DD HH:MM:SS). Leave empty to default to now - 60 minutes. Example: use lookback_minutes instead for relative time.",
-							"pattern":     "^\\d{4}-\\d{2}-\\d{2} \\d{2}:\\d{2}:\\d{2}$",
-							"examples":    []string{""}, // Empty string to encourage using defaults
-						},
-						"end_time_iso": map[string]any{
-							"type":        "string",
-							"description": "End time in ISO format (YYYY-MM-DD HH:MM:SS). Leave empty to default to current time.",
-							"pattern":     "^\\d{4}-\\d{2}-\\d{2} \\d{2}:\\d{2}:\\d{2}$",
-							"examples":    []string{""}, // Empty string to encourage using defaults
-						},
-						"lookback_minutes": map[string]any{
-							"type":        "integer",
-							"description": "Number of minutes to look back from now. Use this for relative time ranges instead of explicit timestamps.",
-							"default":     60,
-							"minimum":     1,
-							"maximum":     1440, // 24 hours
-							"examples":    []int{60, 30, 15},
-						},
-						"limit": map[string]any{
-							"type":        "integer",
-							"description": "Maximum number of logs to return",
-							"default":     20,
-							"minimum":     1,
-							"maximum":     100,
-						},
-						"logjson_query": map[string]any{
-							"type":        "array",
-							"description": "Optional JSON pipeline query for advanced log filtering and processing.",
-							"items": map[string]any{
-								"type": "object",
-							},
-						},
-					},
-				},
-			},
-			Execute:   logs.NewGetLogsHandler(client, cfg),
-			RateLimit: rate.NewLimiter(rate.Limit(cfg.RequestRateLimit), cfg.RequestRateBurst),
-		},
-		{
-			Metadata: mcp.Tool{
-				Name:        "get_drop_rules",
-				Description: ptr(logs.GetDropRulesDescription),
-				InputSchema: mcp.ToolInputSchema{
-					Type:       "object",
-					Properties: mcp.ToolInputSchemaProperties{},
-				},
-			},
-			Execute:   logs.NewGetDropRulesHandler(client, cfg),
-			RateLimit: rate.NewLimiter(rate.Limit(cfg.RequestRateLimit), cfg.RequestRateBurst),
-		},
-		{
-			Metadata: mcp.Tool{
-				Name:        "add_drop_rule",
-				Description: ptr(logs.AddDropRuleDescription),
-				InputSchema: mcp.ToolInputSchema{
-					Type: "object",
-					Properties: mcp.ToolInputSchemaProperties{
-						"name": map[string]any{
-							"type":        "string",
-							"description": "Name of the drop rule",
-						},
-						"filters": map[string]any{
-							"type": "array",
-							"description": `List of filter conditions.
-								e.g.
-									"filters": [
-										{
-											"key": "attributes[\"logtag\"]",
-											"value": "P",
-											"operator": "equals",
-											"conjunction": "and"
-										},
-										{
-											"key": "attributes[\"logtag\"]",
-											"value": "F",
-											"operator": "not_equals",
-											"conjunction": "and"
-										}
-									]
-								regex pattern and filtering on body or message is not supported as of now, will be added in a future version`,
-							"items": map[string]any{
-								"type": "object",
-								"properties": map[string]any{
-									"key": map[string]any{
-										"type": "string",
-										"description": `The key to filter on. Must be properly escaped with double quotes.
-														For resource attributes, use format: "resource.attributes[\"key_name\"]"
-														Example: "resource.attributes[\"service.name\"]"
-														For log attributes, use format: "attributes[\"key_name\"]"
-														Example: "attributes[\"logtag\"]"`,
-									},
-									"value": map[string]any{
-										"type":        "string",
-										"description": "The value to filter against",
-									},
-									"operator": map[string]any{
-										"type":        "string",
-										"description": "The comparison operator for the filter condition. Must be one of: [equals, not_equals]. The request will be rejected if any other operator is specified.",
-										"enum":        []string{"equals", "not_equals"},
-									},
-									"conjunction": map[string]any{
-										"type":        "string",
-										"description": "The logical operator used to combine multiple filter conditions. Must be one of: [and]. The request will be rejected if any other conjunction is specified.",
-										"enum":        []string{"and"},
-									},
-								},
-								"required": []string{"key", "value", "operator", "conjunction"},
-							},
-						},
-					},
-				},
-			},
-			Execute:   logs.NewAddDropRuleHandler(client, cfg),
-			RateLimit: rate.NewLimiter(rate.Limit(cfg.RequestRateLimit), cfg.RequestRateBurst),
-		},
-		{
-			Metadata: mcp.Tool{
-				Name:        "get_alert_config",
-				Description: ptr(alerting.GetAlertConfigDescription),
-				InputSchema: mcp.ToolInputSchema{
-					Type:       "object",
-					Properties: mcp.ToolInputSchemaProperties{},
-				},
-			},
-			Execute:   alerting.NewGetAlertConfigHandler(client, cfg),
-			RateLimit: rate.NewLimiter(rate.Limit(cfg.RequestRateLimit), cfg.RequestRateBurst),
-		},
-		{
-			Metadata: mcp.Tool{
-				Name:        "get_alerts",
-				Description: ptr(alerting.GetAlertsDescription),
-				InputSchema: mcp.ToolInputSchema{
-					Type: "object",
-					Properties: mcp.ToolInputSchemaProperties{
-						"timestamp": map[string]any{
-							"type":        "integer",
-							"description": "Unix timestamp for the query time. Leave empty to default to current time.",
-							"examples":    []int{1756228380},
-						},
-						"window": map[string]any{
-							"type":        "integer",
-							"description": "Time window in seconds to look back for alerts. Defaults to 900 seconds (15 minutes).",
-							"default":     900,
-							"minimum":     60,
-							"maximum":     86400, // 24 hours
-							"examples":    []int{900, 1800, 3600},
-						},
-					},
-				},
-			},
-			Execute:   alerting.NewGetAlertsHandler(client, cfg),
-			RateLimit: rate.NewLimiter(rate.Limit(cfg.RequestRateLimit), cfg.RequestRateBurst),
-		},
-		{
-			Metadata: mcp.Tool{
-				Name:        "get_service_logs",
-				Description: ptr(logs.GetServiceLogsDescription),
-				InputSchema: mcp.ToolInputSchema{
-					Type: "object",
-					Properties: mcp.ToolInputSchemaProperties{
-						"service_name": map[string]any{
-							"type":        "string",
-							"description": "Name of the service to get logs for. Only pass the service name. Don't include service keyword",
-						},
-						"start_time_iso": map[string]any{
-							"type":        "string",
-							"description": "Start time in ISO format (YYYY-MM-DD HH:MM:SS). Leave empty to default to now - lookback_minutes.",
-							"pattern":     "^\\d{4}-\\d{2}-\\d{2} \\d{2}:\\d{2}:\\d{2}$",
-							"examples":    []string{""},
-						},
-						"end_time_iso": map[string]any{
-							"type":        "string",
-							"description": "End time in ISO format (YYYY-MM-DD HH:MM:SS). Leave empty to default to current time.",
-							"pattern":     "^\\d{4}-\\d{2}-\\d{2} \\d{2}:\\d{2}:\\d{2}$",
-							"examples":    []string{""},
-						},
-						"lookback_minutes": map[string]any{
-							"type":        "integer",
-							"description": "Number of minutes to look back from now. Use this for relative time ranges instead of explicit timestamps.",
-							"default":     60,
-							"minimum":     1,
-							"maximum":     1440,
-							"examples":    []int{60, 30, 15},
-						},
-						"limit": map[string]any{
-							"type":        "integer",
-							"description": "Maximum number of log entries to return",
-							"default":     20,
-							"minimum":     1,
-							"maximum":     100,
-						},
-						"severity_filters": map[string]any{
-							"type":        "array",
-							"description": "Optional array of severity level regex patterns to filter logs (e.g., ['ERROR', 'WARN', 'fatal', 'INFO', 'DEBUG', 'info', 'error', 'warn', 'fatal', 'debug'])",
-							"items": map[string]any{
-								"type": "string",
-							},
-							"examples": [][]string{
-								{"ERROR", "WARN"},
-								{"fatal", "error"},
-								{"INFO", "DEBUG"},
-							},
-						},
-						"body_filters": map[string]any{
-							"type":        "array",
-							"description": "Optional array of body regex patterns to filter logs",
-							"items": map[string]any{
-								"type": "string",
-							},
-						},
-						"env": map[string]any{
-							"type":        "string",
-							"description": "Environment to filter by. Empty string if environment is unknown.",
-							"examples":    []string{"production", "prod", "", "staging", "development"},
-						},
-					},
-				},
-			},
-			Execute:   logs.NewGetServiceLogsHandler(client, cfg),
-			RateLimit: rate.NewLimiter(rate.Limit(cfg.RequestRateLimit), cfg.RequestRateBurst),
-		},
-		{
-			Metadata: mcp.Tool{
-				Name:        "get_service_traces",
-				Description: ptr(traces.GetServiceTracesDescription),
-				InputSchema: mcp.ToolInputSchema{
-					Type: "object",
-					Properties: mcp.ToolInputSchemaProperties{
-						"service_name": map[string]any{
-							"type":        "string",
-							"description": "Name of the service to get traces for (required). Only include the service name. Dont include `service` keyword.",
-						},
-						"lookback_minutes": map[string]any{
-							"type":        "integer",
-							"description": "Number of minutes to look back from now. Use this for relative time ranges instead of explicit timestamps.",
-							"default":     60,
-							"minimum":     1,
-							"maximum":     1440, // 24 hours
-							"examples":    []int{60, 30, 15},
-						},
-						"start_time_iso": map[string]any{
-							"type":        "string",
-							"description": "Start time in ISO format (YYYY-MM-DD HH:MM:SS). Leave empty to default to now - lookback_minutes.",
-							"pattern":     "^\\d{4}-\\d{2}-\\d{2} \\d{2}:\\d{2}:\\d{2}$",
-							"examples":    []string{""}, // Empty string to encourage using defaults
-						},
-						"end_time_iso": map[string]any{
-							"type":        "string",
-							"description": "End time in ISO format (YYYY-MM-DD HH:MM:SS). Leave empty to default to current time.",
-							"pattern":     "^\\d{4}-\\d{2}-\\d{2} \\d{2}:\\d{2}:\\d{2}$",
-							"examples":    []string{""}, // Empty string to encourage using defaults
-						},
-						"limit": map[string]any{
-							"type":        "integer",
-							"description": "Maximum number of traces to return",
-							"default":     10,
-							"minimum":     1,
-							"maximum":     100,
-						},
-						"order": map[string]any{
-							"type":        "string",
-							"description": "Field to order traces by",
-							"default":     "Duration",
-							"examples":    []string{"Duration", "Timestamp"},
-						},
-						"direction": map[string]any{
-							"type":        "string",
-							"description": "Sort direction for traces",
-							"default":     "backward",
-							"enum":        []string{"forward", "backward"},
-						},
-						"span_kind": map[string]any{
-							"type":        "array",
-							"description": "Filter by span kinds. Accepts user-friendly terms (server, client, internal, consumer, producer) or full constants (SPAN_KIND_SERVER, etc.)",
-							"items": map[string]any{
-								"type": "string",
-								"enum": []string{
-									"server", "client", "internal", "consumer", "producer",
-									"SPAN_KIND_SERVER", "SPAN_KIND_CLIENT", "SPAN_KIND_INTERNAL", "SPAN_KIND_CONSUMER", "SPAN_KIND_PRODUCER",
-								},
-							},
-						},
-						"span_name": map[string]any{
-							"type":        "string",
-							"description": "Filter by specific span name",
-						},
-						"status_code": map[string]any{
-							"type":        "array",
-							"description": "Filter by status codes. Accepts user-friendly terms (ok, error, unset, success) or full constants (STATUS_CODE_OK, etc.)",
-							"items": map[string]any{
-								"type": "string",
-								"enum": []string{
-									"ok", "error", "unset", "success",
-									"STATUS_CODE_OK", "STATUS_CODE_ERROR", "STATUS_CODE_UNSET",
-								},
-							},
-						},
-						"env": map[string]any{
-							"type":        "string",
-							"description": "Environment to filter by. Empty string if environment is unknown.",
-							"examples":    []string{"production", "prod", "", "staging", "development"},
-						},
-					},
-				},
-			},
-			Execute:   traces.GetServiceTracesHandler(client, cfg),
-			RateLimit: rate.NewLimiter(rate.Limit(cfg.RequestRateLimit), cfg.RequestRateBurst),
-		},
-		{
-			Metadata: mcp.Tool{
-				Name:        "get_log_attributes",
-				Description: ptr(logs.GetLogAttributesDescription),
-				InputSchema: mcp.ToolInputSchema{
-					Type: "object",
-					Properties: mcp.ToolInputSchemaProperties{
-						"lookback_minutes": map[string]any{
-							"type":        "integer",
-							"description": "Number of minutes to look back from now for the time window",
-							"default":     15,
-							"minimum":     1,
-							"maximum":     1440, // 24 hours
-							"examples":    []int{15, 30, 60},
-						},
-						"start_time_iso": map[string]any{
-							"type":        "string",
-							"description": "Start time in ISO format (YYYY-MM-DD HH:MM:SS). Leave empty to use lookback_minutes.",
-							"pattern":     "^\\d{4}-\\d{2}-\\d{2} \\d{2}:\\d{2}:\\d{2}$",
-							"examples":    []string{""},
-						},
-						"end_time_iso": map[string]any{
-							"type":        "string",
-							"description": "End time in ISO format (YYYY-MM-DD HH:MM:SS). Leave empty to default to current time.",
-							"pattern":     "^\\d{4}-\\d{2}-\\d{2} \\d{2}:\\d{2}:\\d{2}$",
-							"examples":    []string{""},
-						},
-						"region": map[string]any{
-							"type":        "string",
-							"description": "AWS region to query. Leave empty to use default from configuration.",
-							"examples":    []string{"ap-south-1", "us-east-1", "eu-west-1"},
-						},
-					},
-				},
-			},
-			Execute:   logs.NewGetLogAttributesHandler(client, cfg),
-			RateLimit: rate.NewLimiter(rate.Limit(cfg.RequestRateLimit), cfg.RequestRateBurst),
-		},
-		{
-			Metadata: mcp.Tool{
-				Name:        "get_trace_attributes",
-				Description: ptr(traces.GetTraceAttributesDescription),
-				InputSchema: mcp.ToolInputSchema{
-					Type: "object",
-					Properties: mcp.ToolInputSchemaProperties{
-						"lookback_minutes": map[string]any{
-							"type":        "integer",
-							"description": "Number of minutes to look back from now for the time window",
-							"default":     15,
-							"minimum":     1,
-							"maximum":     1440, // 24 hours
-							"examples":    []int{15, 30, 60},
-						},
-						"start_time_iso": map[string]any{
-							"type":        "string",
-							"description": "Start time in ISO format (YYYY-MM-DD HH:MM:SS). Leave empty to use lookback_minutes.",
-							"pattern":     "^\\d{4}-\\d{2}-\\d{2} \\d{2}:\\d{2}:\\d{2}$",
-							"examples":    []string{""},
-						},
-						"end_time_iso": map[string]any{
-							"type":        "string",
-							"description": "End time in ISO format (YYYY-MM-DD HH:MM:SS). Leave empty to default to current time.",
-							"pattern":     "^\\d{4}-\\d{2}-\\d{2} \\d{2}:\\d{2}:\\d{2}$",
-							"examples":    []string{""},
-						},
-						"region": map[string]any{
-							"type":        "string",
-							"description": "AWS region to query. Leave empty to use default from configuration.",
-							"examples":    []string{"ap-south-1", "us-east-1", "eu-west-1"},
-						},
-					},
-				},
-			},
-			Execute:   traces.NewGetTraceAttributesHandler(client, cfg),
-			RateLimit: rate.NewLimiter(rate.Limit(cfg.RequestRateLimit), cfg.RequestRateBurst),
-		},
-		{
-			Metadata: mcp.Tool{
-				Name:        "get_change_events",
-				Description: ptr(change_events.GetChangeEventsDescription),
-				InputSchema: mcp.ToolInputSchema{
-					Type: "object",
-					Properties: mcp.ToolInputSchemaProperties{
-						"start_time_iso": map[string]any{
-							"type":        "string",
-							"description": "Start time in ISO format (YYYY-MM-DD HH:MM:SS). Leave empty to default to now - lookback_minutes.",
-							"pattern":     "^\\d{4}-\\d{2}-\\d{2} \\d{2}:\\d{2}:\\d{2}$",
-							"examples":    []string{""},
-						},
-						"end_time_iso": map[string]any{
-							"type":        "string",
-							"description": "End time in ISO format (YYYY-MM-DD HH:MM:SS). Leave empty to default to current time.",
-							"pattern":     "^\\d{4}-\\d{2}-\\d{2} \\d{2}:\\d{2}:\\d{2}$",
-							"examples":    []string{""},
-						},
-						"lookback_minutes": map[string]any{
-							"type":        "integer",
-							"description": "Number of minutes to look back from now. Use this for relative time ranges instead of explicit timestamps.",
-							"default":     60,
-							"minimum":     1,
-							"maximum":     1440, // 24 hours
-							"examples":    []int{60, 30, 15},
-						},
-						"service": map[string]any{
-							"type":        "string",
-							"description": "Name of the service to filter change events for",
-						},
-						"environment": map[string]any{
-							"type":        "string",
-							"description": "Environment to filter by",
-						},
-						"event_name": map[string]any{
-							"type":        "string",
-							"description": "Name of the change event to filter by (use available_event_names to see valid values)",
-						},
-					},
-				},
-			},
-			Execute:   change_events.NewGetChangeEventsHandler(client, cfg),
-			RateLimit: rate.NewLimiter(rate.Limit(cfg.RequestRateLimit), cfg.RequestRateBurst),
-		},
-	}, nil
-}
->>>>>>> main
 
 	// Register service summary tool
 	mcp.AddTool(server, &mcp.Tool{
