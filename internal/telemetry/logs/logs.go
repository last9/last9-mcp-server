package logs

import (
	"encoding/json"
	"fmt"
	"io"
	"last9-mcp/internal/models"
	"last9-mcp/internal/utils"
	"net/http"
	"time"

	"github.com/acrmp/mcp"
)

// NewGetLogsHandler creates a handler for getting logs using logjson_query parameter
func NewGetLogsHandler(client *http.Client, cfg models.Config) func(mcp.CallToolRequestParams) (mcp.CallToolResult, error) {
	return func(params mcp.CallToolRequestParams) (mcp.CallToolResult, error) {
		// Check if logjson_query is provided
		logjsonQuery, ok := params.Arguments["logjson_query"]
		if !ok || logjsonQuery == nil {
			return mcp.CallToolResult{}, fmt.Errorf("logjson_query parameter is required. Use the logjson_query_builder prompt to generate JSON pipeline queries from natural language")
		}

		// Handle logjson_query directly
		return handleLogJSONQuery(client, cfg, logjsonQuery, params.Arguments)
	}
}

// handleLogJSONQuery processes logjson_query parameter and calls the log JSON query API directly
func handleLogJSONQuery(client *http.Client, cfg models.Config, logjsonQuery interface{}, allParams map[string]interface{}) (mcp.CallToolResult, error) {
	// Determine time range from parameters
	startTime, endTime, err := parseTimeRange(allParams)
	if err != nil {
		return mcp.CallToolResult{}, fmt.Errorf("failed to parse time range: %v", err)
	}
<<<<<<< HEAD

	// Use util to execute the query
	resp, err := utils.MakeLogsJSONQueryAPI(client, cfg, logjsonQuery, startTime, endTime)
	if err != nil {
		return mcp.CallToolResult{}, fmt.Errorf("failed to call log JSON query API: %v", err)
	}
	defer resp.Body.Close()

	// Parse response
	var result map[string]interface{}
	if err := json.NewDecoder(resp.Body).Decode(&result); err != nil {
		return mcp.CallToolResult{}, fmt.Errorf("failed to decode response: %v", err)
	}

=======

	// Use util to execute the query
	resp, err := utils.MakeLogsJSONQueryAPI(client, cfg, logjsonQuery, startTime, endTime)
	if err != nil {
		return mcp.CallToolResult{}, fmt.Errorf("failed to call log JSON query API: %v", err)
	}
	defer resp.Body.Close()

	if resp.StatusCode != http.StatusOK {
		body, _ := io.ReadAll(resp.Body)
		return mcp.CallToolResult{}, fmt.Errorf("logs API request failed with status %d: %s", resp.StatusCode, string(body))
	}

	// Parse response
	var result map[string]interface{}
	if err := json.NewDecoder(resp.Body).Decode(&result); err != nil {
		return mcp.CallToolResult{}, fmt.Errorf("failed to decode response: %v", err)
	}

>>>>>>> 587e5125
	// Return the result in MCP format
	return mcp.CallToolResult{
		Content: []any{
			mcp.TextContent{
				Text: formatJSON(result),
				Type: "text",
			},
		},
	}, nil
}

// parseTimeRange extracts start and end times from parameters
func parseTimeRange(params map[string]interface{}) (int64, int64, error) {
	now := time.Now()

	// Default to last hour if no time parameters provided
	startTime := now.Add(-time.Hour).UnixMilli()
	endTime := now.UnixMilli()

	// Check for lookback_minutes
	if lookback, ok := params["lookback_minutes"].(float64); ok {
		startTime = now.Add(-time.Duration(lookback) * time.Minute).UnixMilli()
	}

	// Check for explicit start_time_iso
	if startTimeISO, ok := params["start_time_iso"].(string); ok && startTimeISO != "" {
		if parsed, err := time.Parse("2006-01-02 15:04:05", startTimeISO); err == nil {
			startTime = parsed.UnixMilli()
		}
	}

	// Check for explicit end_time_iso
	if endTimeISO, ok := params["end_time_iso"].(string); ok && endTimeISO != "" {
		if parsed, err := time.Parse("2006-01-02 15:04:05", endTimeISO); err == nil {
			endTime = parsed.UnixMilli()
		}
	}

	return startTime, endTime, nil
}

// formatJSON formats JSON for display
func formatJSON(data interface{}) string {
	bytes, err := json.MarshalIndent(data, "", "  ")
	if err != nil {
		return fmt.Sprintf("%v", data)
	}
	return string(bytes)
}<|MERGE_RESOLUTION|>--- conflicted
+++ resolved
@@ -4,10 +4,11 @@
 	"encoding/json"
 	"fmt"
 	"io"
+	"net/http"
+	"time"
+
 	"last9-mcp/internal/models"
 	"last9-mcp/internal/utils"
-	"net/http"
-	"time"
 
 	"github.com/acrmp/mcp"
 )
@@ -33,22 +34,6 @@
 	if err != nil {
 		return mcp.CallToolResult{}, fmt.Errorf("failed to parse time range: %v", err)
 	}
-<<<<<<< HEAD
-
-	// Use util to execute the query
-	resp, err := utils.MakeLogsJSONQueryAPI(client, cfg, logjsonQuery, startTime, endTime)
-	if err != nil {
-		return mcp.CallToolResult{}, fmt.Errorf("failed to call log JSON query API: %v", err)
-	}
-	defer resp.Body.Close()
-
-	// Parse response
-	var result map[string]interface{}
-	if err := json.NewDecoder(resp.Body).Decode(&result); err != nil {
-		return mcp.CallToolResult{}, fmt.Errorf("failed to decode response: %v", err)
-	}
-
-=======
 
 	// Use util to execute the query
 	resp, err := utils.MakeLogsJSONQueryAPI(client, cfg, logjsonQuery, startTime, endTime)
@@ -68,7 +53,6 @@
 		return mcp.CallToolResult{}, fmt.Errorf("failed to decode response: %v", err)
 	}
 
->>>>>>> 587e5125
 	// Return the result in MCP format
 	return mcp.CallToolResult{
 		Content: []any{
