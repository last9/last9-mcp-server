--- conflicted
+++ resolved
@@ -4,19 +4,13 @@
 	"context"
 	"encoding/json"
 	"fmt"
-<<<<<<< HEAD
-=======
 	"io"
 	"last9-mcp/internal/models"
 	"last9-mcp/internal/utils"
->>>>>>> 1fdf15c3
 	"net/http"
 	"net/url"
 	"strconv"
 	"strings"
-
-	"last9-mcp/internal/models"
-	"last9-mcp/internal/utils"
 
 	"github.com/modelcontextprotocol/go-sdk/mcp"
 )
