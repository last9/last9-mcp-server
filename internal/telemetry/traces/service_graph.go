--- conflicted
+++ resolved
@@ -6,21 +6,22 @@
 	"errors"
 	"fmt"
 	"io"
-	"last9-mcp/internal/models"
-	"last9-mcp/internal/utils"
 	"net/http"
 	"net/url"
 	"strconv"
 	"strings"
+
+	"last9-mcp/internal/models"
+	"last9-mcp/internal/utils"
 
 	"github.com/modelcontextprotocol/go-sdk/mcp"
 )
 
 // GetServiceGraphArgs defines the input structure for getting service graph
 type GetServiceGraphArgs struct {
-	SpanName          string  `json:"span_name" jsonschema:"Name of the span to get service dependencies for (required)"`
-	LookbackMinutes   float64 `json:"lookback_minutes,omitempty" jsonschema:"Number of minutes to look back from current time (default: 60, range: 1-10080)"`
-	StartTimeISO      string  `json:"start_time_iso,omitempty" jsonschema:"Start time in ISO8601 format (e.g. 2024-06-01T12:00:00Z)"`
+	SpanName        string  `json:"span_name" jsonschema:"Name of the span to get service dependencies for (required)"`
+	LookbackMinutes float64 `json:"lookback_minutes,omitempty" jsonschema:"Number of minutes to look back from current time (default: 60, range: 1-10080)"`
+	StartTimeISO    string  `json:"start_time_iso,omitempty" jsonschema:"Start time in ISO8601 format (e.g. 2024-06-01T12:00:00Z)"`
 }
 
 // NewGetServiceGraphHandler creates a handler for getting service dependencies
@@ -81,11 +82,7 @@
 
 		if resp.StatusCode != http.StatusOK {
 			body, _ := io.ReadAll(resp.Body)
-<<<<<<< HEAD
-			return mcp.CallToolResult{}, fmt.Errorf("service graph API request failed with status %d: %s", resp.StatusCode, string(body))
-=======
 			return nil, nil, fmt.Errorf("service graph API request failed with status %d: %s", resp.StatusCode, string(body))
->>>>>>> 80acfcfb
 		}
 
 		var result interface{}
