--- conflicted
+++ resolved
@@ -5,19 +5,11 @@
 	"encoding/json"
 	"fmt"
 	"io"
-<<<<<<< HEAD
 	"net/http"
-	"net/url"
-	"strconv"
-	"strings"
 	"time"
 
-=======
->>>>>>> 80acfcfb
 	"last9-mcp/internal/models"
 	"last9-mcp/internal/utils"
-	"net/http"
-	"time"
 
 	"github.com/modelcontextprotocol/go-sdk/mcp"
 )
@@ -48,7 +40,6 @@
 	}
 }
 
-// handleLogJSONQuery processes logjson_query parameter and calls the log JSON query API directly
 func handleLogJSONQuery(client *http.Client, cfg models.Config, logjsonQuery interface{}, args GetLogsArgs) (*mcp.CallToolResult, error) {
 	// Determine time range from parameters
 	startTime, endTime, err := parseTimeRangeFromArgs(args)
@@ -114,98 +105,6 @@
 	return startTime, endTime, nil
 }
 
-<<<<<<< HEAD
-		return &mcp.CallToolResult{
-			Content: []mcp.Content{
-				&mcp.TextContent{
-					Text: string(jsonData),
-				},
-			},
-		}, nil, nil
-
-		// NewGetLogsHandler creates a handler for getting logs using logjson_query parameter
-func NewGetLogsHandler(client *http.Client, cfg models.Config) func(mcp.CallToolRequestParams) (mcp.CallToolResult, error) {
-	return func(params mcp.CallToolRequestParams) (mcp.CallToolResult, error) {
-		// Check if logjson_query is provided
-		logjsonQuery, ok := params.Arguments["logjson_query"]
-		if !ok || logjsonQuery == nil {
-			return mcp.CallToolResult{}, fmt.Errorf("logjson_query parameter is required. Use the logjson_query_builder prompt to generate JSON pipeline queries from natural language")
-		}
-
-		// Handle logjson_query directly
-		return handleLogJSONQuery(client, cfg, logjsonQuery, params.Arguments)
-	}
-}
-
-// handleLogJSONQuery processes logjson_query parameter and calls the log JSON query API directly
-func handleLogJSONQuery(client *http.Client, cfg models.Config, logjsonQuery interface{}, allParams map[string]interface{}) (mcp.CallToolResult, error) {
-	// Determine time range from parameters
-	startTime, endTime, err := parseTimeRange(allParams)
-	if err != nil {
-		return mcp.CallToolResult{}, fmt.Errorf("failed to parse time range: %v", err)
-	}
-
-	// Use util to execute the query
-	resp, err := utils.MakeLogsJSONQueryAPI(client, cfg, logjsonQuery, startTime, endTime)
-	if err != nil {
-		return mcp.CallToolResult{}, fmt.Errorf("failed to call log JSON query API: %v", err)
-	}
-	defer resp.Body.Close()
-
-	if resp.StatusCode != http.StatusOK {
-		body, _ := io.ReadAll(resp.Body)
-		return mcp.CallToolResult{}, fmt.Errorf("logs API request failed with status %d: %s", resp.StatusCode, string(body))
-	}
-
-	// Parse response
-	var result map[string]interface{}
-	if err := json.NewDecoder(resp.Body).Decode(&result); err != nil {
-		return mcp.CallToolResult{}, fmt.Errorf("failed to decode response: %v", err)
-	}
-
-	// Return the result in MCP format
-	return mcp.CallToolResult{
-		Content: []any{
-			mcp.TextContent{
-				Text: formatJSON(result),
-				Type: "text",
-			},
-		},
-	}, nil
-}
-
-// parseTimeRange extracts start and end times from parameters
-func parseTimeRange(params map[string]interface{}) (int64, int64, error) {
-	now := time.Now()
-
-	// Default to last hour if no time parameters provided
-	startTime := now.Add(-time.Hour).UnixMilli()
-	endTime := now.UnixMilli()
-
-	// Check for lookback_minutes
-	if lookback, ok := params["lookback_minutes"].(float64); ok {
-		startTime = now.Add(-time.Duration(lookback) * time.Minute).UnixMilli()
-	}
-
-	// Check for explicit start_time_iso
-	if startTimeISO, ok := params["start_time_iso"].(string); ok && startTimeISO != "" {
-		if parsed, err := time.Parse("2006-01-02 15:04:05", startTimeISO); err == nil {
-			startTime = parsed.UnixMilli()
-		}
-	}
-
-	// Check for explicit end_time_iso
-	if endTimeISO, ok := params["end_time_iso"].(string); ok && endTimeISO != "" {
-		if parsed, err := time.Parse("2006-01-02 15:04:05", endTimeISO); err == nil {
-			endTime = parsed.UnixMilli()
-		}
-	}
-
-	return startTime, endTime, nil
-}
-
-=======
->>>>>>> 80acfcfb
 // formatJSON formats JSON for display
 func formatJSON(data interface{}) string {
 	bytes, err := json.MarshalIndent(data, "", "  ")
